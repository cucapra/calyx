--- conflicted
+++ resolved
@@ -1,4 +1,3 @@
-<<<<<<< HEAD
 # FUD: FuTIL Driver
 This is the FuTIL driver. It is a tool that automates the process
 of calling FuTIL frontends, the FuTIL compiler, and any backends that may
@@ -42,24 +41,32 @@
 ```
 
 ## Usage
-### Quickstart
+### Examples
 
 ```bash
-# compile and simulate a Dahlia dot-produce implementation using the data in data/dot-product.json
-fud exec dot-product.fuse --to dat -s verilog.data data/dot-product.json
+# These commands will assume you're in the root directory for FuTIL.
+$ cd futil
 
-# compile and simulate a matrix add implementation in Futil and dump the vcd for debugging
-# using data in data/mat-add.json for simulation
-fud exec mat-add.futil -o mat-add.vcd -s verilog.data data/mat-add.json
+# Compile a Dahlia dot product implementation and simulate in verilog using the data provided.
+# ========== Dahlia: examples/dahlia/dot-product.fuse
+# ========== data:   examples/data/dot-product.data (`.data` is used as an extension alias for `.json`)
+$ fud exec examples/dahlia/dot-product.fuse --to dat -s verilog.data examples/data/dot-product.data
 
-# compile Futil source in par.expect to Verilog
-# we explicilty specify the input file type because
-# it can not be guessed from the extension
-fud exec tests/par.expect --from futil --to verilog
+# Compile and simulate a vectorized add implementation in FuTIL using the data provided,
+# then dump the vcd into a new file for debugging.
+# ========== FuTIL:   examples/futil/vectorized-add.futil
+# ========== data:    examples/data/vectorized-add.data 
+# ========== output:  v-add.vcd
+$ fud exec examples/futil/vectorized-add.futil -o v-add.vcd -s verilog.data examples/data/vectorized-add.data
 
-# dry run of simulatining a Dahlia dot-product implementation. This will print
-# the commands that will be run, but not do anything.
-fud exec dot-product.fuse --to dat -s verilog.data data/dot-product.json --dry-run
+# Compile FuTIL source in the test vectorized-add.expect to Verilog.
+# We must explicitly specify the input file type because it can not 
+# be guessed from the extension.
+$ fud exec examples/tests/vectorized-add.expect --from futil --to verilog
+
+# Dry run of compiling the Dahlia dot product file to FuTIL. 
+# As expected, this will *only* print the stages that will be run.
+$ fud exec examples/dahlia/dot-product.fuse --to futil --dry-run
 ```
 
 ### Stages
@@ -72,20 +79,4 @@
 the starting stage with the`--from` flag.
 
 If the `-o` flag is passed to `fud`, then `fud` will use this extension to figure out the destination
-stage. Similarly to the starting stage, you can always manually set this with the `--to` flag.
-=======
-# The FuTIL Driver
-
-Working with FuTIL involves a lot of command-line tools. For example, an
-incomplete yet daunting list of CLI tools used by FuTIL is:
-
-- The Dahlia & the systolic array compilers
-- FuTIL compiler and its various command line tools
-- Verilator, the Verilog simulation framework used to test FuTIL-generated designs.
-- Waveform viewers to see the results of simulation
-
-`fud` aims to provide a simple interface for using these toolchains and
-executing them in a pipeline.
-
-The current documentation for fud lives [here](https://github.com/cucapra/futil/tree/master/fud#fud-futil-driver).
->>>>>>> b9287f5d
+stage. Similarly to the starting stage, you can always manually set this with the `--to` flag.