--- conflicted
+++ resolved
@@ -1,10 +1,6 @@
 # Calyx Interpreter
 
-<<<<<<< HEAD
 This is the interpreter for FuTIL, implemented in Rust. Currently, it is rather limited; it can only interpret a single group and has very limited functionality. For example, it cannot interpret multi-component programs.
-=======
-This is the interpreter for Calyx, implemented in Rust. Currently, it is rather limited; it can only interpret a single group and has very limited functionality.
->>>>>>> 0dd065b0
 
 ## Usage:
 `cargo run -- -c <component name> -g <group name> <input file>`
@@ -13,11 +9,7 @@
 
 `group name` is an optional argument for the name of the group (default is `main`; currently does not affect output),
 
-<<<<<<< HEAD
 and `input file` is a FuTIL program.
-=======
-and `input file` is a Calyx program (note: the interpreter currently cannot handle multi-component programs).
->>>>>>> 0dd065b0
 
 Examples:
 `cargo run -- ./tests/simple_add.futil`