--- conflicted
+++ resolved
@@ -69,14 +69,6 @@
         env,
     )?;
 
-<<<<<<< HEAD
-    if cond_flag == 0 {
-        env = interpret_control(&i.fbranch, continuous_assignments, env, comp)?;
-    } else {
-        env = interpret_control(&i.tbranch, continuous_assignments, env, comp)?;
-    }
-    Ok(env)
-=======
     let target = if cond_flag == 0 {
         &i.fbranch
     } else {
@@ -84,7 +76,6 @@
     };
 
     interpret_control(target, continuous_assignments, env, comp)
->>>>>>> f6c4c71e
 }
 
 /// Interpret While
@@ -105,11 +96,6 @@
         env = finish_group_interpretation(
             &w.cond.borrow(),
             continuous_assignments,
-<<<<<<< HEAD
-            interpret_control(&w.body, continuous_assignments, env, comp)?,
-            comp,
-        );
-=======
             env,
         )?;
 
@@ -118,7 +104,6 @@
         }
 
         env = interpret_control(&w.body, continuous_assignments, env, comp)?;
->>>>>>> f6c4c71e
     }
 
     Ok(env)
