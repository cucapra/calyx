//! Used for the command line interface.
//! Only interprets a given group in a given component

use crate::environment::InterpreterState;

use crate::primitives::Primitive;
use crate::utils::{get_const_from_rrc, OutputValueRef};
use crate::values::{OutputValue, ReadableValue, Value};
use calyx::{
    errors::FutilResult,
    ir::{self, RRC},
};
use itertools::Itertools;
use std::collections::{HashMap, HashSet};
use std::rc::Rc;

type ConstPort = *const ir::Port;

/// A wrapper for a map assigning OutputValues to each port. Used in the working
/// environment to track values that are not of type Value which is used in the
/// environment.
// TODO (griffin): Update environment definition to allow for things of type
//                 OutputValue?
type PortOutputValMap = HashMap<ConstPort, OutputValue>;

/// A wrapper struct to keep the passed environment and a map tracking the
/// updates made in the current environment. It is only really needed because
/// the environment maps to values of type Value, but during group
/// interpretation, ports need to be mapped to values of type OutputValue
// TODO (griffin): Update / remove pending changes to environment definition
#[derive(Debug)]
struct WorkingEnvironment {
<<<<<<< HEAD
    pub backing_env: InterpreterState,
    pub working_env: PortOutputValMap,
=======
    //InterpreterState has a pv_map which is a Smoosher<*const ir::Port, Value>
    pub backing_env: InterpreterState,
    pub working_env: PortOutputValMap, // HashMap<*const ir::Port, OutputValue>
>>>>>>> 0071cbd0
}

impl From<InterpreterState> for WorkingEnvironment {
    fn from(input: InterpreterState) -> Self {
        Self {
            backing_env: input,
            working_env: PortOutputValMap::default(),
        }
    }
}

impl WorkingEnvironment {
    fn get_const(&self, port: *const ir::Port) -> OutputValueRef {
        let working_val = self.working_env.get(&port);
        match working_val {
            Some(v) => v.into(),
            None => self.backing_env.get_from_const_port(port).into(),
        }
    }
    /// Attempts to first get value from the working_env (PortOutputValMap)
    /// If doesn't exist, gets from backing_env (InterpreterState)
    fn get(&self, port: &ir::Port) -> OutputValueRef {
        self.get_const(port as *const ir::Port)
    }

    fn update_val_const_port(
        &mut self,
        port: *const ir::Port,
        value: OutputValue,
    ) {
        self.working_env.insert(port, value);
    }

    fn update_val(&mut self, port: &ir::Port, value: OutputValue) {
        self.update_val_const_port(port as *const ir::Port, value);
    }

    fn get_as_val_const(&self, port: *const ir::Port) -> &Value {
        match self.get_const(port) {
            OutputValueRef::ImmediateValue(iv) => iv.get_val(),
            OutputValueRef::LockedValue(tlv) => tlv.get_val(),
            OutputValueRef::PulseValue(pv) => pv.get_val(),
        }
    }

    fn get_as_val(&self, port: &ir::Port) -> &Value {
        self.get_as_val_const(port as *const ir::Port)
    }

    //for use w/ smoosher: maybe add a new scope onto backing_env for the tick?
    fn do_tick(&mut self) {
        self.backing_env.clk += 1;

        let mut w_env = std::mem::take(&mut self.working_env);

        self.working_env = w_env
            .drain()
            .filter_map(|(port, val)| match val {
                OutputValue::ImmediateValue(iv) => {
                    self.backing_env.insert(port, iv); //if you have an IV, remove from WorkingEnv and put in BackingEnv
                    None
                }
                out @ OutputValue::PulseValue(_)
                | out @ OutputValue::LockedValue(_) => match out.do_tick() {
                    OutputValue::ImmediateValue(iv) => {
                        self.backing_env.insert(port, iv); //if you have a Locked/PulseValue, tick it, and if it's now IV, put in BackEnv
                        None
                    }
                    v @ OutputValue::LockedValue(_) => Some((port, v)),
                    OutputValue::PulseValue(pv) => Some((port, pv.into())),
                },
            })
            .collect();
    }

    fn collapse_env(mut self, panic_on_invalid_val: bool) -> InterpreterState {
        let working_env = self.working_env;

        for (port, v) in working_env {
            match v {
                OutputValue::ImmediateValue(iv) => {
                    self.backing_env.insert(port, iv)
                }
                OutputValue::LockedValue(tlv) => {
                    if tlv.unlockable() {
                        let iv = tlv.unlock();
                        self.backing_env.insert(port, iv);
                    } else if panic_on_invalid_val {
                        panic!("Group is done with an invalid value?")
                    } else if let Some(old) = tlv.old_value {
                        self.backing_env.insert(port, old)
                    }
                }
                OutputValue::PulseValue(v) => {
                    self.backing_env.insert(port, v.take_val())
                }
            }
        }
        self.backing_env
    }

    // For debugging purpose
    fn _dump_state(&self, cell: &ir::Cell) {
        println!("{} on cycle {}: ", cell.name(), self.backing_env.clk);
        for p in &cell.ports {
            let p_ref: &ir::Port = &p.borrow();
            println!("  {} : {}", p_ref.name, self.get_as_val(p_ref).as_u64());
        }
        match self
            .backing_env
            .cell_prim_map
            .borrow()
            .get(&(cell as *const ir::Cell))
            .unwrap()
        {
            Primitive::StdReg(ref reg) => {
                println!("  internal state: {}", reg.data[0])
            }
            Primitive::StdMemD1(ref mem) => {
                println!("  memval : {}", mem.data[0])
            }
            _ => {}
        }
    }
}

fn get_done_port(group: &ir::Group) -> RRC<ir::Port> {
    group.get(&"done")
}

fn is_signal_high(done: OutputValueRef) -> bool {
    match done {
        OutputValueRef::ImmediateValue(v) => v.as_u64() == 1,
        OutputValueRef::LockedValue(_) => false,
        OutputValueRef::PulseValue(v) => v.get_val().as_u64() == 1,
    }
}

/// An internal method that does the main work of interpreting a set of
/// assignments. It takes the assigments as an interator as continguity of
/// memory is not a requirement and importantly, the function must also be
/// provided with a port which will be treated as the revelant done signal for
/// the execution
fn interp_assignments<'a, I: Iterator<Item = &'a ir::Assignment>>(
    env: InterpreterState,
    done_signal: &ir::Port,
    assigns: I,
) -> FutilResult<InterpreterState> {
    let assigns = assigns.collect_vec();
    let mut working_env: WorkingEnvironment = env.into(); //env as backing_env, fresh slate as working_env

    let cells = get_cells(assigns.iter().copied());

    //another issue w/ using smoosher: say we are in tick X. If the guard fails
    //for a given port N, and that guard has failed since tick X, would we know
    //to assign N a zero? The first tick has to be done seperately
    //so that all ports in [assigns] are put in the bottom scope of the Smoosher
    //(failed guards go in as zeroes)
    //and the we can trust it to catch unassigned port sin higher scopes using
    //perhaps smoosher.tail_to_hm() - smoosher.top(). But still the issue of output
    //values ? No, we don't intend to change the WorkingEnvironment struct, just this
    //possible_ports stuff
    let possible_ports: HashSet<*const ir::Port> =
        assigns.iter().map(|a| get_const_from_rrc(&a.dst)).collect();
    let mut val_changed_flag = false;

    while !is_signal_high(working_env.get(done_signal)) || val_changed_flag {
        //helps us tell if there are multiple assignments to same port >:0
        let mut assigned_ports: HashSet<*const ir::Port> = HashSet::new();
        val_changed_flag = false;

        // do all assigns
        // run all prims
        // if no change, commit value updates

        let mut updates_list = vec![];
        // compute all updates from the assignments
        for assignment in &assigns {
            // if assignment.dst.borrow().name == "done"
            // println!("{:?}", assignment.);
            if eval_guard(&assignment.guard, &working_env) {
                //if we change to smoosher, we need to add functionality that
                //still prevents multiple drivers to same port, like below
                //Perhaps use Smoosher's diff_other func?

                //first check nothing has been assigned to this destination yet
                if assigned_ports.contains(&get_const_from_rrc(&assignment.dst))
                {
                    let dst = assignment.dst.borrow();
                    panic!(
                        "[interpret_group]: multiple assignments to one port: {}.{}", dst.get_parent_name(), dst.name
                    );
                }
                //now add to the HS, because we are assigning
                //regardless of whether value has changed this is still a
                //value driving the port
                assigned_ports.insert(get_const_from_rrc(&assignment.dst));
                //ok now proceed
                //the below (get) attempts to get from working_env HM first, then
                //backing_env Smoosher. What does it mean for the value to be in HM?
                //That it's a locked value?
                let old_val = working_env.get(&assignment.dst.borrow());
                let new_val_ref =
                    working_env.get_as_val(&assignment.src.borrow());

                // no need to make updates if the value has not changed
                let port = assignment.dst.clone(); // Rc clone
                let new_val: OutputValue = new_val_ref.clone().into();

                if old_val != new_val_ref.into() {
                    updates_list.push((port, new_val)); //no point in rewriting same value to this list

                    val_changed_flag = true;
                }
            }
        }

        //now assign rest to 0
        //first get all that need to be 0
        for port in &possible_ports - &assigned_ports {
            //need to set to zero, because unassigned
            //ok now proceed

            //need to find appropriate-sized 0, so just read
            //width of old_val

            let old_val = working_env.get_as_val_const(port);
            let old_val_width = old_val.width(); //&assignment.dst.borrow().width()
            let new_val: OutputValue =
                Value::try_from_init(0, old_val_width).unwrap().into();
            //updates_list.push((port, new_val));

            //how to avoid infinite loop?
            //if old_val is imm value and zero, then that's
            //when val_changed_flag is false, else true.
            if old_val.as_u64() != 0 {
                val_changed_flag = true;
            }

            //update directly
            working_env.update_val_const_port(port, new_val);
        }

        // perform all the updates
        for (port, value) in updates_list {
            working_env.update_val(&port.borrow(), value);
        }

        let changed = eval_prims(&mut working_env, cells.iter(), false);
        if changed {
            val_changed_flag = true;
        }

        //if done signal is low and we haven't yet changed anything, means primitives are done,
        //time to evaluate sequential components
        if !is_signal_high(working_env.get(done_signal)) && !val_changed_flag {
            working_env.do_tick();
            for cell in cells.iter() {
                if let Some(x) =
                    working_env.backing_env.cell_prim_map.borrow_mut().get_mut(
                        &(&cell.borrow() as &ir::Cell as *const ir::Cell),
                    )
                {
                    x.commit_updates()
                }
            }
        }
    }

    Ok(working_env.collapse_env(false))
}

/// Interprets the given set of continuous assigments and returns a result
/// containing the environment. Note: this is only appropriate to run if the
/// component does not contain groups and indicates doneness via the component's
/// done signal.
///
/// Prior to evaluation the interpreter sets the value of go to high and it
/// returns it to low after execution concludes
pub fn interp_cont(
    continuous_assignments: &[ir::Assignment],
    mut env: InterpreterState,
    comp: &ir::Component,
) -> FutilResult<InterpreterState> {
    let comp_sig = comp.signature.borrow();

    let go_port = comp_sig
        .ports
        .iter()
        .find(|x| x.borrow().name == "go")
        .unwrap();

    let done_port = comp_sig
        .ports
        .iter()
        .find(|x| x.borrow().name == "done")
        .unwrap();

    env.insert(
        &go_port.borrow() as &ir::Port as ConstPort,
        Value::bit_high(),
    );

    let mut res = interp_assignments(
        env,
        &done_port.borrow(),
        continuous_assignments.iter(),
    )?;

    res.insert(
        &go_port.borrow() as &ir::Port as ConstPort,
        Value::bit_low(),
    );

    // required because of lifetime shennanigans
    let final_env = finish_interpretation(
        res,
        &done_port.borrow(),
        continuous_assignments.iter(),
    );

    final_env
}

/// Evaluates a group, given an environment.
pub fn interpret_group(
    group: &ir::Group,
    // TODO (griffin): Use these during interpretation
    continuous_assignments: &[ir::Assignment],
    env: InterpreterState,
) -> FutilResult<InterpreterState> {
    let grp_done = get_done_port(&group);
    let grp_done_ref: &ir::Port = &grp_done.borrow();
    interp_assignments(
        env,
        grp_done_ref,
        group
            .assignments
            .iter()
            .chain(continuous_assignments.iter()),
    )
}

pub fn finish_group_interpretation(
    group: &ir::Group,
    // TODO (griffin): Use these during interpretation
    continuous_assignments: &[ir::Assignment],
    env: InterpreterState,
) -> FutilResult<InterpreterState> {
    let grp_done = get_done_port(&group);
    let grp_done_ref: &ir::Port = &grp_done.borrow();

    finish_interpretation(
        env,
        grp_done_ref,
        group
            .assignments
            .iter()
            .chain(continuous_assignments.iter()),
    )
}

/// Evaluates the primitives corresponding to the given iterator of cells, based
/// on the current environment. Returns a set of assignments that may change
/// based on the updates to primitive values.
///
/// Note: this function could be written with only one lifetime, but it is worth
/// noting that the returned assignments refs are tied to the dependency map and
/// thus to the assignments it is referencing meanwhile the lifetime on the
/// given cell RRCs is unrelated and largely irrelevant as the prim_map is keyed
/// off of port raw pointers whose lifetime is uncoupled from the cells.
fn eval_prims<'a, 'b, I: Iterator<Item = &'b RRC<ir::Cell>>>(
    env: &mut WorkingEnvironment,
    exec_list: I,
    reset_flag: bool, // reset vals or execute normally
) -> bool {
    let mut val_changed = false;
    // split mutability
    // TODO: change approach based on new env, once ready
    let ref_clone = env.backing_env.cell_prim_map.clone(); // RC clone
    let mut prim_map = ref_clone.borrow_mut();

    let mut update_list: Vec<(RRC<ir::Port>, OutputValue)> = vec![];

    for cell in exec_list {
        let inputs = get_inputs(&env, &cell.borrow());

        let executable = prim_map.get_mut(&get_const_from_rrc(&cell));

        if let Some(prim) = executable {
            let new_vals = if reset_flag {
                prim.clear_update_buffer();
                prim.reset(&inputs)
            } else {
                let done_val = if prim.is_comb() {
                    None
                } else {
                    Some(env.get_as_val(&(cell.borrow().get("done").borrow())))
                };
                prim.exec_mut(&inputs, done_val)
            };

            for (port, val) in new_vals {
                let port_ref = cell.borrow().find(port).unwrap();

                let current_val = env.get(&port_ref.borrow());

                if current_val != (&val).into() {
                    val_changed = true;
                    // defer value update until after all executions
                    update_list.push((Rc::clone(&port_ref), val));
                }
            }
        }
    }

    for (port, val) in update_list {
        env.update_val(&port.borrow(), val);
    }

    val_changed
}

fn get_inputs<'a>(
    env: &'a WorkingEnvironment,
    cell: &ir::Cell,
) -> Vec<(ir::Id, &'a Value)> {
    cell.ports
        .iter()
        .filter_map(|p| {
            let p_ref: &ir::Port = &p.borrow();
            match &p_ref.direction {
                ir::Direction::Input => {
                    Some((p_ref.name.clone(), env.get_as_val(p_ref)))
                }
                _ => None,
            }
        })
        .collect()
}

fn eval_guard(guard: &ir::Guard, env: &WorkingEnvironment) -> bool {
    match guard {
        ir::Guard::Or(g1, g2) => eval_guard(g1, env) || eval_guard(g2, env),
        ir::Guard::And(g1, g2) => eval_guard(g1, env) && eval_guard(g2, env),
        ir::Guard::Not(g) => !eval_guard(g, &env),
        ir::Guard::Eq(g1, g2) => {
            env.get_as_val(&g1.borrow()) == env.get_as_val(&g2.borrow())
        }
        ir::Guard::Neq(g1, g2) => {
            env.get_as_val(&g1.borrow()) != env.get_as_val(&g2.borrow())
        }
        ir::Guard::Gt(g1, g2) => {
            env.get_as_val(&g1.borrow()) > env.get_as_val(&g2.borrow())
        }
        ir::Guard::Lt(g1, g2) => {
            env.get_as_val(&g1.borrow()) < env.get_as_val(&g2.borrow())
        }
        ir::Guard::Geq(g1, g2) => {
            env.get_as_val(&g1.borrow()) >= env.get_as_val(&g2.borrow())
        }
        ir::Guard::Leq(g1, g2) => {
            env.get_as_val(&g1.borrow()) <= env.get_as_val(&g2.borrow())
        }
        ir::Guard::Port(p) => {
            let val = env.get_as_val(&p.borrow());
            if val.vec.len() != 1 {
                panic!(
                    "Evaluating the truth value of a wire '{:?}' that is not one bit", p.borrow().canonical()
                )
            } else {
                val.as_u64() == 1
            }
        }
        ir::Guard::True => true,
    }
}

/// Concludes interpretation to a group, effectively setting the go signal low
/// for a given group. This function updates the values in the environment
/// accordingly using zero as a placeholder for values that are undefined
fn finish_interpretation<'a, I: Iterator<Item = &'a ir::Assignment>>(
    mut env: InterpreterState,
    done_signal: &ir::Port,
    assigns: I,
) -> FutilResult<InterpreterState> {
    // replace port values for all the assignments
    let assigns = assigns.collect::<Vec<_>>();

    for &ir::Assignment { dst, .. } in &assigns {
        env.insert(
            &dst.borrow() as &ir::Port as ConstPort,
            Value::zeroes(dst.borrow().width as usize),
        );
    }

    let cells = get_cells(assigns.iter().copied());

    env.insert(done_signal as ConstPort, Value::bit_low());
    let mut working_env: WorkingEnvironment = env.into();
    eval_prims(&mut working_env, cells.iter(), true);

    Ok(working_env.collapse_env(false))
}

fn get_cells<'a, I>(iter: I) -> Vec<RRC<ir::Cell>>
where
    I: Iterator<Item = &'a ir::Assignment>,
{
    iter.filter_map(|assign| {
        match &assign.dst.borrow().parent {
            ir::PortParent::Cell(c) => {
                match &c.upgrade().borrow().prototype {
                    ir::CellType::Primitive { .. }
                    | ir::CellType::Constant { .. } => Some(c.upgrade()),
                    ir::CellType::Component { .. } => {
                        // TODO (griffin): We'll need to handle this case at some point
                        todo!()
                    }
                    ir::CellType::ThisComponent => None,
                }
            }
            ir::PortParent::Group(_) => None,
        }
    })
    .collect()
}<|MERGE_RESOLUTION|>--- conflicted
+++ resolved
@@ -30,14 +30,9 @@
 // TODO (griffin): Update / remove pending changes to environment definition
 #[derive(Debug)]
 struct WorkingEnvironment {
-<<<<<<< HEAD
-    pub backing_env: InterpreterState,
-    pub working_env: PortOutputValMap,
-=======
     //InterpreterState has a pv_map which is a Smoosher<*const ir::Port, Value>
     pub backing_env: InterpreterState,
     pub working_env: PortOutputValMap, // HashMap<*const ir::Port, OutputValue>
->>>>>>> 0071cbd0
 }
 
 impl From<InterpreterState> for WorkingEnvironment {
