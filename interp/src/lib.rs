pub mod environment;
pub mod interpreter;
pub mod primitives;
<<<<<<< HEAD
pub mod values;
=======
pub mod update;
pub mod values;

mod test;
>>>>>>> 115798ac
<|MERGE_RESOLUTION|>--- conflicted
+++ resolved
@@ -1,11 +1,6 @@
 pub mod environment;
 pub mod interpreter;
 pub mod primitives;
-<<<<<<< HEAD
-pub mod values;
-=======
-pub mod update;
 pub mod values;
 
-mod test;
->>>>>>> 115798ac
+mod test;