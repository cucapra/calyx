//! Environment for interpreter.

use super::{primitives, primitives::Primitive, values::Value};
use calyx::ir;
use serde::Serialize;
use std::collections::{BTreeMap, HashMap};
<<<<<<< HEAD
=======

/// A raw pointer reference to a cell. Can only be used as a key, but cannot be
/// used to access the cell itself
type CellRef = *const ir::Cell;

/// A raw pointer reference to a port. As with cell, it is only suitable for use
/// as a key and cannot be used to access the port itself
type PortRef = *const ir::Port;

/// A map defining primitive implementations for Cells. As it is keyed by
/// CellRefs the lifetime of the keys is independent of the actual cells
type PrimitiveMap = HashMap<CellRef, primitives::Primitive>;

/// A map defining values for ports. As it is keyed by PortRefs, the lifetime of
/// the keys is independent of the ports. However as a result it is flat, rather
/// than heirarchical which simplifies the access interface
type PortValMap = HashMap<PortRef, Value>;
>>>>>>> effc0858

/// The environment to interpret a Calyx program.
#[derive(Clone, Debug)]
pub struct Environment {
<<<<<<< HEAD
    /// Stores values of context.
    /// Maps component names to a mapping from the component's cell names to their ports' values.
    //pub map: HashMap<ir::Id, HashMap<ir::Id, HashMap<ir::Id, Value>>>,

=======
>>>>>>> effc0858
    ///clock count
    pub clk: u64,

    ///mapping from cells to prims
<<<<<<< HEAD
    pub cell_prim_map: HashMap<*const ir::Cell, primitives::Primitive>,

    ///use raw pointers for hashmap: ports to values
    pub pv_map: HashMap<*const ir::Port, Value>,
=======
    pub cell_prim_map: PrimitiveMap,

    ///use raw pointers for hashmap: ports to values
    pub pv_map: PortValMap,
>>>>>>> effc0858

    /// A reference to the context.
    pub context: ir::RRC<ir::Context>,
}

/// Helper functions for the environment.
impl Environment {
    /// Construct an environment
    /// ctx : A context from the IR
    pub fn init(ctx: &ir::RRC<ir::Context>) -> Self {
        Self {
<<<<<<< HEAD
            //map: Environment::construct_map(&ctx.borrow()),
=======
>>>>>>> effc0858
            context: ctx.clone(),
            clk: 0,
            pv_map: Environment::construct_pv_map(&ctx.borrow()),
            cell_prim_map: Environment::construct_cp_map(&ctx.borrow()),
        }
    }

<<<<<<< HEAD
    pub fn insert(&mut self, port: *const ir::Port, value: Value) {
=======
    pub fn insert(&mut self, port: PortRef, value: Value) {
>>>>>>> effc0858
        self.pv_map.insert(port, value);
    }

    //all of these use parameters as values for constuctors
<<<<<<< HEAD
    fn construct_cp_map(
        ctx: &ir::Context,
    ) -> HashMap<*const ir::Cell, primitives::Primitive> {
=======
    fn construct_cp_map(ctx: &ir::Context) -> PrimitiveMap {
>>>>>>> effc0858
        let mut map = HashMap::new();
        for comp in &ctx.components {
            for cell in comp.cells.iter() {
                let cl: &ir::Cell = &cell.borrow();

                if let ir::CellType::Primitive { name, .. } = &cl.prototype {
                    match name.as_ref() {
<<<<<<< HEAD
                        "std_add" => {
                            let adder = primitives::StdAdd::new(
                                cl.get_parameter("WIDTH").unwrap(),
                            );
                            map.insert(
                                cl as *const ir::Cell,
                                Primitive::StdAdd(adder),
                            );
                        }
=======
>>>>>>> effc0858
                        "std_reg" => {
                            let reg = primitives::StdReg::new(
                                cl.get_parameter("WIDTH").unwrap(),
                            );
<<<<<<< HEAD
                            map.insert(
                                cl as *const ir::Cell,
                                Primitive::StdReg(reg),
                            );
=======
                            map.insert(cl as CellRef, Primitive::StdReg(reg));
>>>>>>> effc0858
                        }
                        "std_const" => {
                            let width = cl.get_parameter("WIDTH").unwrap();
                            let cst = primitives::StdConst::new(
                                width,
                                Value::try_from_init(
                                    cl.get_parameter("VALUE").unwrap(),
                                    width,
                                )
                                .unwrap(),
                            );
<<<<<<< HEAD
                            map.insert(
                                cl as *const ir::Cell,
                                Primitive::StdConst(cst),
                            );
=======
                            map.insert(cl as CellRef, Primitive::StdConst(cst));
>>>>>>> effc0858
                        }
                        "std_lsh" => {
                            let width = cl.get_parameter("WIDTH").unwrap();
                            let lsh = primitives::StdLsh::new(width);
<<<<<<< HEAD
                            map.insert(
                                cl as *const ir::Cell,
                                Primitive::StdLsh(lsh),
                            );
=======
                            map.insert(cl as CellRef, Primitive::StdLsh(lsh));
>>>>>>> effc0858
                        }
                        "std_rsh" => {
                            let width = cl.get_parameter("WIDTH").unwrap();
                            let rsh = primitives::StdRsh::new(width);
<<<<<<< HEAD
                            map.insert(
                                cl as *const ir::Cell,
                                Primitive::StdRsh(rsh),
                            );
=======
                            map.insert(cl as CellRef, Primitive::StdRsh(rsh));
                        }
                        "std_add" => {
                            let adder = primitives::StdAdd::new(
                                cl.get_parameter("WIDTH").unwrap(),
                            );
                            map.insert(cl as CellRef, Primitive::StdAdd(adder));
>>>>>>> effc0858
                        }
                        "std_sub" => {
                            let width = cl.get_parameter("WIDTH").unwrap();
                            let sub = primitives::StdSub::new(width);
<<<<<<< HEAD
                            map.insert(
                                cl as *const ir::Cell,
                                Primitive::StdSub(sub),
                            );
=======
                            map.insert(cl as CellRef, Primitive::StdSub(sub));
>>>>>>> effc0858
                        }
                        "std_slice" => {
                            let slc = primitives::StdSlice::new(
                                cl.get_parameter("IN_WIDTH").unwrap(),
                                cl.get_parameter("OUT_WIDTH").unwrap(),
                            );
<<<<<<< HEAD
                            map.insert(
                                cl as *const ir::Cell,
                                Primitive::StdSlice(slc),
                            );
=======
                            map.insert(cl as CellRef, Primitive::StdSlice(slc));
>>>>>>> effc0858
                        }
                        "std_pad" => {
                            let pad = primitives::StdPad::new(
                                cl.get_parameter("IN_WIDTH").unwrap(),
                                cl.get_parameter("OUT_WIDTH").unwrap(),
                            );
<<<<<<< HEAD
                            map.insert(
                                cl as *const ir::Cell,
                                Primitive::StdPad(pad),
                            );
=======
                            map.insert(cl as CellRef, Primitive::StdPad(pad));
>>>>>>> effc0858
                        }
                        "std_not" => {
                            let not = primitives::StdNot::new(
                                cl.get_parameter("WIDTH").unwrap(),
                            );
<<<<<<< HEAD
                            map.insert(
                                cl as *const ir::Cell,
                                Primitive::StdNot(not),
                            );
=======
                            map.insert(cl as CellRef, Primitive::StdNot(not));
>>>>>>> effc0858
                        }
                        "std_and" => {
                            let and = primitives::StdAnd::new(
                                cl.get_parameter("WIDTH").unwrap(),
                            );
<<<<<<< HEAD
                            map.insert(
                                cl as *const ir::Cell,
                                Primitive::StdAnd(and),
                            );
=======
                            map.insert(cl as CellRef, Primitive::StdAnd(and));
>>>>>>> effc0858
                        }
                        "std_or" => {
                            let or = primitives::StdOr::new(
                                cl.get_parameter("WIDTH").unwrap(),
                            );
<<<<<<< HEAD
                            map.insert(
                                cl as *const ir::Cell,
                                Primitive::StdOr(or),
                            );
=======
                            map.insert(cl as CellRef, Primitive::StdOr(or));
>>>>>>> effc0858
                        }
                        "std_xor" => {
                            let xor = primitives::StdXor::new(
                                cl.get_parameter("WIDTH").unwrap(),
                            );
<<<<<<< HEAD
                            map.insert(
                                cl as *const ir::Cell,
                                Primitive::StdXor(xor),
                            );
=======
                            map.insert(cl as CellRef, Primitive::StdXor(xor));
>>>>>>> effc0858
                        }
                        "std_ge" => {
                            let ge = primitives::StdGe::new(
                                cl.get_parameter("WIDTH").unwrap(),
                            );
<<<<<<< HEAD
                            map.insert(
                                cl as *const ir::Cell,
                                Primitive::StdGe(ge),
                            );
=======
                            map.insert(cl as CellRef, Primitive::StdGe(ge));
>>>>>>> effc0858
                        }
                        "std_gt" => {
                            let gt = primitives::StdGt::new(
                                cl.get_parameter("WIDTH").unwrap(),
                            );
<<<<<<< HEAD
                            map.insert(
                                cl as *const ir::Cell,
                                Primitive::StdGt(gt),
                            );
=======
                            map.insert(cl as CellRef, Primitive::StdGt(gt));
>>>>>>> effc0858
                        }
                        "std_eq" => {
                            let eq = primitives::StdEq::new(
                                cl.get_parameter("WIDTH").unwrap(),
                            );
<<<<<<< HEAD
                            map.insert(
                                cl as *const ir::Cell,
                                Primitive::StdEq(eq),
                            );
=======
                            map.insert(cl as CellRef, Primitive::StdEq(eq));
>>>>>>> effc0858
                        }
                        "std_neq" => {
                            let neq = primitives::StdNeq::new(
                                cl.get_parameter("WIDTH").unwrap(),
                            );
<<<<<<< HEAD
                            map.insert(
                                cl as *const ir::Cell,
                                Primitive::StdNeq(neq),
                            );
=======
                            map.insert(cl as CellRef, Primitive::StdNeq(neq));
>>>>>>> effc0858
                        }
                        "std_le" => {
                            let le = primitives::StdLe::new(
                                cl.get_parameter("WIDTH").unwrap(),
                            );
<<<<<<< HEAD
                            map.insert(
                                cl as *const ir::Cell,
                                Primitive::StdLe(le),
                            );
=======
                            map.insert(cl as CellRef, Primitive::StdLe(le));
>>>>>>> effc0858
                        }
                        "std_lt" => {
                            let lt = primitives::StdLt::new(
                                cl.get_parameter("WIDTH").unwrap(),
                            );
<<<<<<< HEAD
                            map.insert(
                                cl as *const ir::Cell,
                                Primitive::StdLt(lt),
                            );
=======
                            map.insert(cl as CellRef, Primitive::StdLt(lt));
>>>>>>> effc0858
                        }
                        "std_mem_d1" => {
                            let m1 = primitives::StdMemD1::new(
                                cl.get_parameter("WIDTH").unwrap(),
                                cl.get_parameter("SIZE").unwrap(),
                                cl.get_parameter("IDX_SIZE").unwrap(),
                            );
<<<<<<< HEAD
                            map.insert(
                                cl as *const ir::Cell,
                                Primitive::StdMemD1(m1),
                            );
=======
                            map.insert(cl as CellRef, Primitive::StdMemD1(m1));
>>>>>>> effc0858
                        }
                        "std_mem_d2" => {
                            let m2 = primitives::StdMemD2::new(
                                cl.get_parameter("WIDTH").unwrap(),
                                cl.get_parameter("D0_SIZE").unwrap(),
                                cl.get_parameter("D1_SIZE").unwrap(),
                                cl.get_parameter("D0_IDX_SIZE").unwrap(),
                                cl.get_parameter("D1_IDX_SIZE").unwrap(),
                            );
<<<<<<< HEAD
                            map.insert(
                                cl as *const ir::Cell,
                                Primitive::StdMemD2(m2),
                            );
=======
                            map.insert(cl as CellRef, Primitive::StdMemD2(m2));
>>>>>>> effc0858
                        }
                        "std_mem_d3" => {
                            let m3 = primitives::StdMemD3::new(
                                cl.get_parameter("WIDTH").unwrap(),
                                cl.get_parameter("D0_SIZE").unwrap(),
                                cl.get_parameter("D1_SIZE").unwrap(),
                                cl.get_parameter("D2_SIZE").unwrap(),
                                cl.get_parameter("D0_IDX_SIZE").unwrap(),
                                cl.get_parameter("D1_IDX_SIZE").unwrap(),
                                cl.get_parameter("D2_IDX_SIZE").unwrap(),
                            );
<<<<<<< HEAD
                            map.insert(
                                cl as *const ir::Cell,
                                Primitive::StdMemD3(m3),
                            );
=======
                            map.insert(cl as CellRef, Primitive::StdMemD3(m3));
>>>>>>> effc0858
                        }
                        "std_mem_d4" => {
                            let m4 = primitives::StdMemD4::new(
                                cl.get_parameter("WIDTH").unwrap(),
                                cl.get_parameter("D0_SIZE").unwrap(),
                                cl.get_parameter("D1_SIZE").unwrap(),
                                cl.get_parameter("D2_SIZE").unwrap(),
                                cl.get_parameter("D3_SIZE").unwrap(),
                                cl.get_parameter("D0_IDX_SIZE").unwrap(),
                                cl.get_parameter("D1_IDX_SIZE").unwrap(),
                                cl.get_parameter("D2_IDX_SIZE").unwrap(),
                                cl.get_parameter("D3_IDX_SIZE").unwrap(),
                            );
<<<<<<< HEAD
                            map.insert(
                                cl as *const ir::Cell,
                                Primitive::StdMemD4(m4),
                            );
=======
                            map.insert(cl as CellRef, Primitive::StdMemD4(m4));
>>>>>>> effc0858
                        }
                        e => panic!("Unknown primitive {}", e),
                    }
                }
            }
        }
        map
    }

<<<<<<< HEAD
    fn construct_pv_map(ctx: &ir::Context) -> HashMap<*const ir::Port, Value> {
        let mut map = HashMap::new();
        for comp in &ctx.components {
=======
    fn construct_pv_map(ctx: &ir::Context) -> PortValMap {
        let mut map = HashMap::new();
        for comp in &ctx.components {
            for port in comp.signature.borrow().ports.iter() {
                let pt: &ir::Port = &port.borrow();
                map.insert(
                    pt as *const ir::Port,
                    Value::try_from_init(0, 1).unwrap(),
                );
            }
>>>>>>> effc0858
            for group in comp.groups.iter() {
                let grp = group.borrow();
                for hole in &grp.holes {
                    let pt: &ir::Port = &hole.borrow();
                    map.insert(
<<<<<<< HEAD
                        pt as *const ir::Port,
=======
                        pt as PortRef,
>>>>>>> effc0858
                        Value::try_from_init(0, 1).unwrap(),
                    );
                }
            }
            for cell in comp.cells.iter() {
                //also iterate over groups cuz they also have ports
                //iterate over ports, getting their value and putting into map
                let cll = cell.borrow();
<<<<<<< HEAD
                //for port in &cll.ports {}
=======
>>>>>>> effc0858
                match &cll.prototype {
                    ir::CellType::Constant { val, width } => {
                        for port in &cll.ports {
                            let pt: &ir::Port = &port.borrow();
                            map.insert(
<<<<<<< HEAD
                                pt as *const ir::Port,
=======
                                pt as PortRef,
>>>>>>> effc0858
                                Value::try_from_init(*val, *width).unwrap(),
                            );
                        }
                    }
                    ir::CellType::Primitive { .. } => {
                        for port in &cll.ports {
                            let pt: &ir::Port = &port.borrow();
                            map.insert(
<<<<<<< HEAD
                                pt as *const ir::Port,
=======
                                pt as PortRef,
>>>>>>> effc0858
                                Value::try_from_init(
                                    cll.get_parameter("VALUE")
                                        .unwrap_or_default(),
                                    pt.width,
                                )
                                .unwrap(),
                            );
                        }
                    }
                    ir::CellType::Component { .. } => {
                        for port in &cll.ports {
                            let pt: &ir::Port = &port.borrow();
                            map.insert(
<<<<<<< HEAD
                                pt as *const ir::Port,
=======
                                pt as PortRef,
>>>>>>> effc0858
                                Value::try_from_init(0, 0).unwrap(),
                            );
                        }
                    }
<<<<<<< HEAD
                    _ => panic!("impossible"),
=======
                    _ => unreachable!(),
>>>>>>> effc0858
                }
            }
        }
        map
    }

    /// Return the value associated with a component's port.
    pub fn get_from_port(&self, port: &ir::Port) -> &Value {
<<<<<<< HEAD
        // if port.is_hole() {
        //     panic!("Cannot get value from hole")
        // }
        &self.pv_map[&(port as *const ir::Port)]
=======
        &self.pv_map[&(port as PortRef)]
>>>>>>> effc0858
    }

    /// Gets the cell in a component based on the name;
    /// XXX: similar to find_cell in component.rs
    /// Does this function *need* to be in environment?
    pub fn get_cell(
        &self,
        comp: &ir::Id,
        cell: &ir::Id,
    ) -> Option<ir::RRC<ir::Cell>> {
        let a = self.context.borrow();
        let temp = a.components.iter().find(|cm| cm.name == *comp)?;
        temp.find_cell(&(cell.id))
    }

    /// Outputs the cell state;
    ///TODO (write to a specified output in the future) We could do the printing
    ///of values here for tracing purposes as discussed. Could also have a
    ///separate DS that we could put the cell states into for more custom tracing
    pub fn print_env(&self) {
        println!("{}", serde_json::to_string_pretty(&self).unwrap());
    }

    pub fn get_prim_mut(&mut self, cell: &ir::Cell) -> &mut Primitive {
<<<<<<< HEAD
        self.cell_prim_map
            .get_mut(&(cell as *const ir::Cell))
            .unwrap()
    }

    pub fn cell_is_comb(&self, cell: &ir::Cell) -> bool {
        self.cell_prim_map[&(cell as *const ir::Cell)].is_comb()
=======
        self.cell_prim_map.get_mut(&(cell as CellRef)).unwrap()
    }

    pub fn cell_is_comb(&self, cell: &ir::Cell) -> bool {
        self.cell_prim_map[&(cell as CellRef)].is_comb()
>>>>>>> effc0858
    }
}

//we have to rewrite the printer
impl Serialize for Environment {
    fn serialize<S>(&self, serializer: S) -> Result<S::Ok, S::Error>
    where
        S: serde::Serializer,
    {
        let ctx: &ir::Context = &self.context.borrow();

        let bmap: BTreeMap<_, _> = ctx
            .components
<<<<<<< HEAD
=======
            .iter()
            .map(|comp| {
                let inner_map: BTreeMap<_, _> = comp
                    .cells
                    .iter()
                    .map(|cell| {
                        let inner_map: BTreeMap<_, _> = cell
                            .borrow()
                            .ports
                            .iter()
                            .map(|port| {
                                (
                                    port.borrow().name.clone(),
                                    self.get_from_port(&port.borrow()).as_u64(),
                                )
                            })
                            .collect();
                        (cell.borrow().name().clone(), inner_map)
                    })
                    .collect();
                (comp.name.clone(), inner_map)
            })
            .collect();

        let cell_map: BTreeMap<_, _> = ctx
            .components
>>>>>>> effc0858
            .iter()
            .map(|comp| {
                let inner_map: BTreeMap<_, _> = comp
                    .cells
                    .iter()
<<<<<<< HEAD
                    .map(|cell| {
                        let inner_map: BTreeMap<_, _> = cell
                            .borrow()
                            .ports
                            .iter()
                            .map(|port| {
                                (
                                    port.borrow().name.clone(),
                                    self.get_from_port(&port.borrow()).as_u64(),
                                )
                            })
                            .collect();
                        (cell.borrow().name().clone(), inner_map)
=======
                    .filter_map(|cell| {
                        if let Some(prim) = self
                            .cell_prim_map
                            .get(&(&cell.borrow() as &ir::Cell as CellRef))
                        {
                            if let Some(string) = prim.internal_state_as_str() {
                                return Some((
                                    cell.borrow().name().clone(),
                                    string,
                                ));
                            }
                        }
                        None
>>>>>>> effc0858
                    })
                    .collect();
                (comp.name.clone(), inner_map)
            })
            .collect();

<<<<<<< HEAD
        bmap.serialize(serializer)
=======
        let p = Printable {
            ports: bmap,
            memories: cell_map,
        };
        p.serialize(serializer)
>>>>>>> effc0858
    }
}

#[derive(Serialize)]
struct Printable {
    ports: BTreeMap<ir::Id, BTreeMap<ir::Id, BTreeMap<ir::Id, u64>>>,
    memories: BTreeMap<ir::Id, BTreeMap<ir::Id, String>>,
}<|MERGE_RESOLUTION|>--- conflicted
+++ resolved
@@ -4,8 +4,6 @@
 use calyx::ir;
 use serde::Serialize;
 use std::collections::{BTreeMap, HashMap};
-<<<<<<< HEAD
-=======
 
 /// A raw pointer reference to a cell. Can only be used as a key, but cannot be
 /// used to access the cell itself
@@ -23,33 +21,18 @@
 /// the keys is independent of the ports. However as a result it is flat, rather
 /// than heirarchical which simplifies the access interface
 type PortValMap = HashMap<PortRef, Value>;
->>>>>>> effc0858
 
 /// The environment to interpret a Calyx program.
 #[derive(Clone, Debug)]
 pub struct Environment {
-<<<<<<< HEAD
-    /// Stores values of context.
-    /// Maps component names to a mapping from the component's cell names to their ports' values.
-    //pub map: HashMap<ir::Id, HashMap<ir::Id, HashMap<ir::Id, Value>>>,
-
-=======
->>>>>>> effc0858
     ///clock count
     pub clk: u64,
 
     ///mapping from cells to prims
-<<<<<<< HEAD
-    pub cell_prim_map: HashMap<*const ir::Cell, primitives::Primitive>,
-
-    ///use raw pointers for hashmap: ports to values
-    pub pv_map: HashMap<*const ir::Port, Value>,
-=======
     pub cell_prim_map: PrimitiveMap,
 
     ///use raw pointers for hashmap: ports to values
     pub pv_map: PortValMap,
->>>>>>> effc0858
 
     /// A reference to the context.
     pub context: ir::RRC<ir::Context>,
@@ -61,10 +44,6 @@
     /// ctx : A context from the IR
     pub fn init(ctx: &ir::RRC<ir::Context>) -> Self {
         Self {
-<<<<<<< HEAD
-            //map: Environment::construct_map(&ctx.borrow()),
-=======
->>>>>>> effc0858
             context: ctx.clone(),
             clk: 0,
             pv_map: Environment::construct_pv_map(&ctx.borrow()),
@@ -72,22 +51,12 @@
         }
     }
 
-<<<<<<< HEAD
-    pub fn insert(&mut self, port: *const ir::Port, value: Value) {
-=======
     pub fn insert(&mut self, port: PortRef, value: Value) {
->>>>>>> effc0858
         self.pv_map.insert(port, value);
     }
 
     //all of these use parameters as values for constuctors
-<<<<<<< HEAD
-    fn construct_cp_map(
-        ctx: &ir::Context,
-    ) -> HashMap<*const ir::Cell, primitives::Primitive> {
-=======
     fn construct_cp_map(ctx: &ir::Context) -> PrimitiveMap {
->>>>>>> effc0858
         let mut map = HashMap::new();
         for comp in &ctx.components {
             for cell in comp.cells.iter() {
@@ -95,30 +64,11 @@
 
                 if let ir::CellType::Primitive { name, .. } = &cl.prototype {
                     match name.as_ref() {
-<<<<<<< HEAD
-                        "std_add" => {
-                            let adder = primitives::StdAdd::new(
-                                cl.get_parameter("WIDTH").unwrap(),
-                            );
-                            map.insert(
-                                cl as *const ir::Cell,
-                                Primitive::StdAdd(adder),
-                            );
-                        }
-=======
->>>>>>> effc0858
                         "std_reg" => {
                             let reg = primitives::StdReg::new(
                                 cl.get_parameter("WIDTH").unwrap(),
                             );
-<<<<<<< HEAD
-                            map.insert(
-                                cl as *const ir::Cell,
-                                Primitive::StdReg(reg),
-                            );
-=======
                             map.insert(cl as CellRef, Primitive::StdReg(reg));
->>>>>>> effc0858
                         }
                         "std_const" => {
                             let width = cl.get_parameter("WIDTH").unwrap();
@@ -130,36 +80,16 @@
                                 )
                                 .unwrap(),
                             );
-<<<<<<< HEAD
-                            map.insert(
-                                cl as *const ir::Cell,
-                                Primitive::StdConst(cst),
-                            );
-=======
                             map.insert(cl as CellRef, Primitive::StdConst(cst));
->>>>>>> effc0858
                         }
                         "std_lsh" => {
                             let width = cl.get_parameter("WIDTH").unwrap();
                             let lsh = primitives::StdLsh::new(width);
-<<<<<<< HEAD
-                            map.insert(
-                                cl as *const ir::Cell,
-                                Primitive::StdLsh(lsh),
-                            );
-=======
                             map.insert(cl as CellRef, Primitive::StdLsh(lsh));
->>>>>>> effc0858
                         }
                         "std_rsh" => {
                             let width = cl.get_parameter("WIDTH").unwrap();
                             let rsh = primitives::StdRsh::new(width);
-<<<<<<< HEAD
-                            map.insert(
-                                cl as *const ir::Cell,
-                                Primitive::StdRsh(rsh),
-                            );
-=======
                             map.insert(cl as CellRef, Primitive::StdRsh(rsh));
                         }
                         "std_add" => {
@@ -167,177 +97,85 @@
                                 cl.get_parameter("WIDTH").unwrap(),
                             );
                             map.insert(cl as CellRef, Primitive::StdAdd(adder));
->>>>>>> effc0858
                         }
                         "std_sub" => {
                             let width = cl.get_parameter("WIDTH").unwrap();
                             let sub = primitives::StdSub::new(width);
-<<<<<<< HEAD
-                            map.insert(
-                                cl as *const ir::Cell,
-                                Primitive::StdSub(sub),
-                            );
-=======
                             map.insert(cl as CellRef, Primitive::StdSub(sub));
->>>>>>> effc0858
                         }
                         "std_slice" => {
                             let slc = primitives::StdSlice::new(
                                 cl.get_parameter("IN_WIDTH").unwrap(),
                                 cl.get_parameter("OUT_WIDTH").unwrap(),
                             );
-<<<<<<< HEAD
-                            map.insert(
-                                cl as *const ir::Cell,
-                                Primitive::StdSlice(slc),
-                            );
-=======
                             map.insert(cl as CellRef, Primitive::StdSlice(slc));
->>>>>>> effc0858
                         }
                         "std_pad" => {
                             let pad = primitives::StdPad::new(
                                 cl.get_parameter("IN_WIDTH").unwrap(),
                                 cl.get_parameter("OUT_WIDTH").unwrap(),
                             );
-<<<<<<< HEAD
-                            map.insert(
-                                cl as *const ir::Cell,
-                                Primitive::StdPad(pad),
-                            );
-=======
                             map.insert(cl as CellRef, Primitive::StdPad(pad));
->>>>>>> effc0858
                         }
                         "std_not" => {
                             let not = primitives::StdNot::new(
                                 cl.get_parameter("WIDTH").unwrap(),
                             );
-<<<<<<< HEAD
-                            map.insert(
-                                cl as *const ir::Cell,
-                                Primitive::StdNot(not),
-                            );
-=======
                             map.insert(cl as CellRef, Primitive::StdNot(not));
->>>>>>> effc0858
                         }
                         "std_and" => {
                             let and = primitives::StdAnd::new(
                                 cl.get_parameter("WIDTH").unwrap(),
                             );
-<<<<<<< HEAD
-                            map.insert(
-                                cl as *const ir::Cell,
-                                Primitive::StdAnd(and),
-                            );
-=======
                             map.insert(cl as CellRef, Primitive::StdAnd(and));
->>>>>>> effc0858
                         }
                         "std_or" => {
                             let or = primitives::StdOr::new(
                                 cl.get_parameter("WIDTH").unwrap(),
                             );
-<<<<<<< HEAD
-                            map.insert(
-                                cl as *const ir::Cell,
-                                Primitive::StdOr(or),
-                            );
-=======
                             map.insert(cl as CellRef, Primitive::StdOr(or));
->>>>>>> effc0858
                         }
                         "std_xor" => {
                             let xor = primitives::StdXor::new(
                                 cl.get_parameter("WIDTH").unwrap(),
                             );
-<<<<<<< HEAD
-                            map.insert(
-                                cl as *const ir::Cell,
-                                Primitive::StdXor(xor),
-                            );
-=======
                             map.insert(cl as CellRef, Primitive::StdXor(xor));
->>>>>>> effc0858
                         }
                         "std_ge" => {
                             let ge = primitives::StdGe::new(
                                 cl.get_parameter("WIDTH").unwrap(),
                             );
-<<<<<<< HEAD
-                            map.insert(
-                                cl as *const ir::Cell,
-                                Primitive::StdGe(ge),
-                            );
-=======
                             map.insert(cl as CellRef, Primitive::StdGe(ge));
->>>>>>> effc0858
                         }
                         "std_gt" => {
                             let gt = primitives::StdGt::new(
                                 cl.get_parameter("WIDTH").unwrap(),
                             );
-<<<<<<< HEAD
-                            map.insert(
-                                cl as *const ir::Cell,
-                                Primitive::StdGt(gt),
-                            );
-=======
                             map.insert(cl as CellRef, Primitive::StdGt(gt));
->>>>>>> effc0858
                         }
                         "std_eq" => {
                             let eq = primitives::StdEq::new(
                                 cl.get_parameter("WIDTH").unwrap(),
                             );
-<<<<<<< HEAD
-                            map.insert(
-                                cl as *const ir::Cell,
-                                Primitive::StdEq(eq),
-                            );
-=======
                             map.insert(cl as CellRef, Primitive::StdEq(eq));
->>>>>>> effc0858
                         }
                         "std_neq" => {
                             let neq = primitives::StdNeq::new(
                                 cl.get_parameter("WIDTH").unwrap(),
                             );
-<<<<<<< HEAD
-                            map.insert(
-                                cl as *const ir::Cell,
-                                Primitive::StdNeq(neq),
-                            );
-=======
                             map.insert(cl as CellRef, Primitive::StdNeq(neq));
->>>>>>> effc0858
                         }
                         "std_le" => {
                             let le = primitives::StdLe::new(
                                 cl.get_parameter("WIDTH").unwrap(),
                             );
-<<<<<<< HEAD
-                            map.insert(
-                                cl as *const ir::Cell,
-                                Primitive::StdLe(le),
-                            );
-=======
                             map.insert(cl as CellRef, Primitive::StdLe(le));
->>>>>>> effc0858
                         }
                         "std_lt" => {
                             let lt = primitives::StdLt::new(
                                 cl.get_parameter("WIDTH").unwrap(),
                             );
-<<<<<<< HEAD
-                            map.insert(
-                                cl as *const ir::Cell,
-                                Primitive::StdLt(lt),
-                            );
-=======
                             map.insert(cl as CellRef, Primitive::StdLt(lt));
->>>>>>> effc0858
                         }
                         "std_mem_d1" => {
                             let m1 = primitives::StdMemD1::new(
@@ -345,14 +183,7 @@
                                 cl.get_parameter("SIZE").unwrap(),
                                 cl.get_parameter("IDX_SIZE").unwrap(),
                             );
-<<<<<<< HEAD
-                            map.insert(
-                                cl as *const ir::Cell,
-                                Primitive::StdMemD1(m1),
-                            );
-=======
                             map.insert(cl as CellRef, Primitive::StdMemD1(m1));
->>>>>>> effc0858
                         }
                         "std_mem_d2" => {
                             let m2 = primitives::StdMemD2::new(
@@ -362,14 +193,7 @@
                                 cl.get_parameter("D0_IDX_SIZE").unwrap(),
                                 cl.get_parameter("D1_IDX_SIZE").unwrap(),
                             );
-<<<<<<< HEAD
-                            map.insert(
-                                cl as *const ir::Cell,
-                                Primitive::StdMemD2(m2),
-                            );
-=======
                             map.insert(cl as CellRef, Primitive::StdMemD2(m2));
->>>>>>> effc0858
                         }
                         "std_mem_d3" => {
                             let m3 = primitives::StdMemD3::new(
@@ -381,14 +205,7 @@
                                 cl.get_parameter("D1_IDX_SIZE").unwrap(),
                                 cl.get_parameter("D2_IDX_SIZE").unwrap(),
                             );
-<<<<<<< HEAD
-                            map.insert(
-                                cl as *const ir::Cell,
-                                Primitive::StdMemD3(m3),
-                            );
-=======
                             map.insert(cl as CellRef, Primitive::StdMemD3(m3));
->>>>>>> effc0858
                         }
                         "std_mem_d4" => {
                             let m4 = primitives::StdMemD4::new(
@@ -402,14 +219,7 @@
                                 cl.get_parameter("D2_IDX_SIZE").unwrap(),
                                 cl.get_parameter("D3_IDX_SIZE").unwrap(),
                             );
-<<<<<<< HEAD
-                            map.insert(
-                                cl as *const ir::Cell,
-                                Primitive::StdMemD4(m4),
-                            );
-=======
                             map.insert(cl as CellRef, Primitive::StdMemD4(m4));
->>>>>>> effc0858
                         }
                         e => panic!("Unknown primitive {}", e),
                     }
@@ -419,11 +229,6 @@
         map
     }
 
-<<<<<<< HEAD
-    fn construct_pv_map(ctx: &ir::Context) -> HashMap<*const ir::Port, Value> {
-        let mut map = HashMap::new();
-        for comp in &ctx.components {
-=======
     fn construct_pv_map(ctx: &ir::Context) -> PortValMap {
         let mut map = HashMap::new();
         for comp in &ctx.components {
@@ -434,17 +239,12 @@
                     Value::try_from_init(0, 1).unwrap(),
                 );
             }
->>>>>>> effc0858
             for group in comp.groups.iter() {
                 let grp = group.borrow();
                 for hole in &grp.holes {
                     let pt: &ir::Port = &hole.borrow();
                     map.insert(
-<<<<<<< HEAD
-                        pt as *const ir::Port,
-=======
                         pt as PortRef,
->>>>>>> effc0858
                         Value::try_from_init(0, 1).unwrap(),
                     );
                 }
@@ -453,20 +253,12 @@
                 //also iterate over groups cuz they also have ports
                 //iterate over ports, getting their value and putting into map
                 let cll = cell.borrow();
-<<<<<<< HEAD
-                //for port in &cll.ports {}
-=======
->>>>>>> effc0858
                 match &cll.prototype {
                     ir::CellType::Constant { val, width } => {
                         for port in &cll.ports {
                             let pt: &ir::Port = &port.borrow();
                             map.insert(
-<<<<<<< HEAD
-                                pt as *const ir::Port,
-=======
                                 pt as PortRef,
->>>>>>> effc0858
                                 Value::try_from_init(*val, *width).unwrap(),
                             );
                         }
@@ -475,11 +267,7 @@
                         for port in &cll.ports {
                             let pt: &ir::Port = &port.borrow();
                             map.insert(
-<<<<<<< HEAD
-                                pt as *const ir::Port,
-=======
                                 pt as PortRef,
->>>>>>> effc0858
                                 Value::try_from_init(
                                     cll.get_parameter("VALUE")
                                         .unwrap_or_default(),
@@ -493,20 +281,12 @@
                         for port in &cll.ports {
                             let pt: &ir::Port = &port.borrow();
                             map.insert(
-<<<<<<< HEAD
-                                pt as *const ir::Port,
-=======
                                 pt as PortRef,
->>>>>>> effc0858
                                 Value::try_from_init(0, 0).unwrap(),
                             );
                         }
                     }
-<<<<<<< HEAD
-                    _ => panic!("impossible"),
-=======
                     _ => unreachable!(),
->>>>>>> effc0858
                 }
             }
         }
@@ -515,14 +295,7 @@
 
     /// Return the value associated with a component's port.
     pub fn get_from_port(&self, port: &ir::Port) -> &Value {
-<<<<<<< HEAD
-        // if port.is_hole() {
-        //     panic!("Cannot get value from hole")
-        // }
-        &self.pv_map[&(port as *const ir::Port)]
-=======
         &self.pv_map[&(port as PortRef)]
->>>>>>> effc0858
     }
 
     /// Gets the cell in a component based on the name;
@@ -547,21 +320,11 @@
     }
 
     pub fn get_prim_mut(&mut self, cell: &ir::Cell) -> &mut Primitive {
-<<<<<<< HEAD
-        self.cell_prim_map
-            .get_mut(&(cell as *const ir::Cell))
-            .unwrap()
-    }
-
-    pub fn cell_is_comb(&self, cell: &ir::Cell) -> bool {
-        self.cell_prim_map[&(cell as *const ir::Cell)].is_comb()
-=======
         self.cell_prim_map.get_mut(&(cell as CellRef)).unwrap()
     }
 
     pub fn cell_is_comb(&self, cell: &ir::Cell) -> bool {
         self.cell_prim_map[&(cell as CellRef)].is_comb()
->>>>>>> effc0858
     }
 }
 
@@ -575,8 +338,6 @@
 
         let bmap: BTreeMap<_, _> = ctx
             .components
-<<<<<<< HEAD
-=======
             .iter()
             .map(|comp| {
                 let inner_map: BTreeMap<_, _> = comp
@@ -603,27 +364,11 @@
 
         let cell_map: BTreeMap<_, _> = ctx
             .components
->>>>>>> effc0858
             .iter()
             .map(|comp| {
                 let inner_map: BTreeMap<_, _> = comp
                     .cells
                     .iter()
-<<<<<<< HEAD
-                    .map(|cell| {
-                        let inner_map: BTreeMap<_, _> = cell
-                            .borrow()
-                            .ports
-                            .iter()
-                            .map(|port| {
-                                (
-                                    port.borrow().name.clone(),
-                                    self.get_from_port(&port.borrow()).as_u64(),
-                                )
-                            })
-                            .collect();
-                        (cell.borrow().name().clone(), inner_map)
-=======
                     .filter_map(|cell| {
                         if let Some(prim) = self
                             .cell_prim_map
@@ -637,22 +382,17 @@
                             }
                         }
                         None
->>>>>>> effc0858
                     })
                     .collect();
                 (comp.name.clone(), inner_map)
             })
             .collect();
 
-<<<<<<< HEAD
-        bmap.serialize(serializer)
-=======
         let p = Printable {
             ports: bmap,
             memories: cell_map,
         };
         p.serialize(serializer)
->>>>>>> effc0858
     }
 }
 
