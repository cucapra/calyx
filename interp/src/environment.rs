//! Environment for interpreter.
<<<<<<< HEAD

//use super::{primitives, update};
use calyx::{ir, ir::CloneName};
use serde::Serialize;
use std::collections::BTreeMap;
use std::collections::HashMap;
//use std::rc::Rc;
=======

use super::{primitives, primitives::Primitive, values::Value};
use calyx::ir;
use serde::Serialize;
use std::collections::{BTreeMap, HashMap};

/// A raw pointer reference to a cell. Can only be used as a key, but cannot be
/// used to access the cell itself
type CellRef = *const ir::Cell;

/// A raw pointer reference to a port. As with cell, it is only suitable for use
/// as a key and cannot be used to access the port itself
type PortRef = *const ir::Port;

/// A map defining primitive implementations for Cells. As it is keyed by
/// CellRefs the lifetime of the keys is independent of the actual cells
type PrimitiveMap = HashMap<CellRef, primitives::Primitive>;

/// A map defining values for ports. As it is keyed by PortRefs, the lifetime of
/// the keys is independent of the ports. However as a result it is flat, rather
/// than heirarchical which simplifies the access interface
type PortValMap = HashMap<PortRef, Value>;
>>>>>>> 726dc482

/// The environment to interpret a Calyx program.
#[derive(Clone, Debug)]
pub struct Environment {
<<<<<<< HEAD
    /// Stores values of context.
    /// Maps component names to a mapping from the component's cell names to their ports' values.
    pub map: HashMap<ir::Id, HashMap<ir::Id, HashMap<ir::Id, u64>>>,
=======
    ///clock count
    pub clk: u64,

    ///mapping from cells to prims
    pub cell_prim_map: PrimitiveMap,

    ///use raw pointers for hashmap: ports to values
    pub pv_map: PortValMap,
>>>>>>> 726dc482

    /// A reference to the context.
    pub context: ir::RRC<ir::Context>,
}

/// Helper functions for the environment.
impl Environment {
    /// Construct an environment
    /// ctx : A context from the IR
    pub fn init(ctx: &ir::RRC<ir::Context>) -> Self {
        Self {
<<<<<<< HEAD
            map: Environment::construct_map(&ctx.borrow()),
            context: ctx.clone(),
        }
    }

    /// Returns the value on a port, in a component's cell.
    // XXX(rachit): Deprecate this method in favor of `get_from_port`
    pub fn get(&self, component: &ir::Id, cell: &ir::Id, port: &ir::Id) -> u64 {
        self.map[component][cell][port]
    }

    /// Return the value associated with a component's port.
    pub fn get_from_port(&self, component: &ir::Id, port: &ir::Port) -> u64 {
        if port.is_hole() {
            panic!("Cannot get value from hole")
        }
        self.map[component][&port.get_parent_name()][&port.name]
    }

    /// Puts a mapping from component to cell to port to val into map.
    pub fn put(
        &mut self,
        comp: &ir::Id,
        cell: &ir::Id,
        port: &ir::Id,
        val: u64,
    ) {
        self.map
            .entry(comp.clone())
            .or_default()
            .entry(cell.clone())
            .or_default()
            .insert(port.clone(), val);
    }

    /// Puts a mapping from component to cell to port to val into map.
    /// Should this function return the modified environment instead?
    pub fn _put_cell(&mut self, comp: &ir::Id, cellport: HashMap<ir::Id, u64>) {
        self.map
            .entry(comp.clone())
            .or_default()
            .insert(comp.clone(), cellport);
    }

    /// Gets the cell in a component based on the name;
    /// XXX: similar to find_cell in component.rs
    /// Does this function *need* to be in environment?
    pub fn get_cell(
        &self,
        comp: &ir::Id,
        cell: &ir::Id,
    ) -> Option<ir::RRC<ir::Cell>> {
        let a = self.context.borrow();
        let temp = a.components.iter().find(|cm| cm.name == *comp)?;
        temp.find_cell(&(cell.id))
    }

    /// Maps components to maps from cell ids to a map from the cell's ports' ids to port values
    fn construct_map(
        context: &ir::Context,
    ) -> HashMap<ir::Id, HashMap<ir::Id, HashMap<ir::Id, u64>>> {
        let mut map = HashMap::new();
        for comp in &context.components {
            let mut cell_map = HashMap::new();
            for cell in comp.cells.iter() {
                let cb = cell.borrow();
                let mut ports: HashMap<ir::Id, u64> = HashMap::new();
                match &cb.prototype {
                    // A FuTIL constant cell's out port is that constant's value
                    ir::CellType::Constant { val, .. } => {
                        ports.insert(ir::Id::from("out"), *val);
                        cell_map.insert(cb.clone_name(), ports);
                    }
                    ir::CellType::Primitive { .. } => {
                        for port in &cb.ports {
                            // All ports for primitives are initalized to 0 , unless the cell is an std_const
                            let pb = port.borrow();
                            let initval = cb
                                .get_paramter(&ir::Id::from(
                                    "value".to_string(),
                                ))
                                .unwrap_or(0); //std_const should be the only cell type with the "value" parameter
                            ports.insert(pb.name.clone(), initval);
                        }
                        cell_map.insert(cb.clone_name(), ports);
                    }
                    //TODO: handle components
                    _ => panic!("component"),
                }
            }
            map.insert(comp.name.clone(), cell_map);
        }
        map
    }

    /// Outputs the cell state;
    ///TODO (write to a specified output in the future) We could do the printing
    ///of values here for tracing purposes as discussed. Could also have a
    ///separate DS that we could put the cell states into for more custom tracing
    pub fn print_env(&self) {
        println!("{}", serde_json::to_string_pretty(&self).unwrap());
    }
}

impl Serialize for Environment {
    fn serialize<S>(&self, serializer: S) -> Result<S::Ok, S::Error>
    where
        S: serde::Serializer,
    {
        // use collect to make the nested hashmap a nested btreemap
        let ordered: BTreeMap<_, _> = self
            .map
            .iter()
            .map(|(id, map)| {
                let inner_map: BTreeMap<_, _> = map
                    .iter()
                    .map(|(id, map)| {
                        let inner_map: BTreeMap<_, _> = map.iter().collect();
                        (id, inner_map)
                    })
                    .collect();
                (id, inner_map)
            })
            .collect();
        ordered.serialize(serializer)
=======
            context: ctx.clone(),
            clk: 0,
            pv_map: Environment::construct_pv_map(&ctx.borrow()),
            cell_prim_map: Environment::construct_cp_map(&ctx.borrow()),
        }
    }

    pub fn insert(&mut self, port: PortRef, value: Value) {
        self.pv_map.insert(port, value);
    }

    //all of these use parameters as values for constuctors
    fn construct_cp_map(ctx: &ir::Context) -> PrimitiveMap {
        let mut map = HashMap::new();
        for comp in &ctx.components {
            for cell in comp.cells.iter() {
                let cl: &ir::Cell = &cell.borrow();

                if let ir::CellType::Primitive { name, .. } = &cl.prototype {
                    match name.as_ref() {
                        "std_reg" => {
                            let reg = primitives::StdReg::new(
                                cl.get_parameter("WIDTH").unwrap(),
                            );
                            map.insert(cl as CellRef, Primitive::StdReg(reg));
                        }
                        "std_const" => {
                            let width = cl.get_parameter("WIDTH").unwrap();
                            let cst = primitives::StdConst::new(
                                width,
                                Value::try_from_init(
                                    cl.get_parameter("VALUE").unwrap(),
                                    width,
                                )
                                .unwrap(),
                            );
                            map.insert(cl as CellRef, Primitive::StdConst(cst));
                        }
                        "std_lsh" => {
                            let width = cl.get_parameter("WIDTH").unwrap();
                            let lsh = primitives::StdLsh::new(width);
                            map.insert(cl as CellRef, Primitive::StdLsh(lsh));
                        }
                        "std_rsh" => {
                            let width = cl.get_parameter("WIDTH").unwrap();
                            let rsh = primitives::StdRsh::new(width);
                            map.insert(cl as CellRef, Primitive::StdRsh(rsh));
                        }
                        "std_add" => {
                            let adder = primitives::StdAdd::new(
                                cl.get_parameter("WIDTH").unwrap(),
                            );
                            map.insert(cl as CellRef, Primitive::StdAdd(adder));
                        }
                        "std_sub" => {
                            let width = cl.get_parameter("WIDTH").unwrap();
                            let sub = primitives::StdSub::new(width);
                            map.insert(cl as CellRef, Primitive::StdSub(sub));
                        }
                        "std_slice" => {
                            let slc = primitives::StdSlice::new(
                                cl.get_parameter("IN_WIDTH").unwrap(),
                                cl.get_parameter("OUT_WIDTH").unwrap(),
                            );
                            map.insert(cl as CellRef, Primitive::StdSlice(slc));
                        }
                        "std_pad" => {
                            let pad = primitives::StdPad::new(
                                cl.get_parameter("IN_WIDTH").unwrap(),
                                cl.get_parameter("OUT_WIDTH").unwrap(),
                            );
                            map.insert(cl as CellRef, Primitive::StdPad(pad));
                        }
                        "std_not" => {
                            let not = primitives::StdNot::new(
                                cl.get_parameter("WIDTH").unwrap(),
                            );
                            map.insert(cl as CellRef, Primitive::StdNot(not));
                        }
                        "std_and" => {
                            let and = primitives::StdAnd::new(
                                cl.get_parameter("WIDTH").unwrap(),
                            );
                            map.insert(cl as CellRef, Primitive::StdAnd(and));
                        }
                        "std_or" => {
                            let or = primitives::StdOr::new(
                                cl.get_parameter("WIDTH").unwrap(),
                            );
                            map.insert(cl as CellRef, Primitive::StdOr(or));
                        }
                        "std_xor" => {
                            let xor = primitives::StdXor::new(
                                cl.get_parameter("WIDTH").unwrap(),
                            );
                            map.insert(cl as CellRef, Primitive::StdXor(xor));
                        }
                        "std_ge" => {
                            let ge = primitives::StdGe::new(
                                cl.get_parameter("WIDTH").unwrap(),
                            );
                            map.insert(cl as CellRef, Primitive::StdGe(ge));
                        }
                        "std_gt" => {
                            let gt = primitives::StdGt::new(
                                cl.get_parameter("WIDTH").unwrap(),
                            );
                            map.insert(cl as CellRef, Primitive::StdGt(gt));
                        }
                        "std_eq" => {
                            let eq = primitives::StdEq::new(
                                cl.get_parameter("WIDTH").unwrap(),
                            );
                            map.insert(cl as CellRef, Primitive::StdEq(eq));
                        }
                        "std_neq" => {
                            let neq = primitives::StdNeq::new(
                                cl.get_parameter("WIDTH").unwrap(),
                            );
                            map.insert(cl as CellRef, Primitive::StdNeq(neq));
                        }
                        "std_le" => {
                            let le = primitives::StdLe::new(
                                cl.get_parameter("WIDTH").unwrap(),
                            );
                            map.insert(cl as CellRef, Primitive::StdLe(le));
                        }
                        "std_lt" => {
                            let lt = primitives::StdLt::new(
                                cl.get_parameter("WIDTH").unwrap(),
                            );
                            map.insert(cl as CellRef, Primitive::StdLt(lt));
                        }
                        "std_mem_d1" => {
                            let m1 = primitives::StdMemD1::new(
                                cl.get_parameter("WIDTH").unwrap(),
                                cl.get_parameter("SIZE").unwrap(),
                                cl.get_parameter("IDX_SIZE").unwrap(),
                            );
                            map.insert(cl as CellRef, Primitive::StdMemD1(m1));
                        }
                        "std_mem_d2" => {
                            let m2 = primitives::StdMemD2::new(
                                cl.get_parameter("WIDTH").unwrap(),
                                cl.get_parameter("D0_SIZE").unwrap(),
                                cl.get_parameter("D1_SIZE").unwrap(),
                                cl.get_parameter("D0_IDX_SIZE").unwrap(),
                                cl.get_parameter("D1_IDX_SIZE").unwrap(),
                            );
                            map.insert(cl as CellRef, Primitive::StdMemD2(m2));
                        }
                        "std_mem_d3" => {
                            let m3 = primitives::StdMemD3::new(
                                cl.get_parameter("WIDTH").unwrap(),
                                cl.get_parameter("D0_SIZE").unwrap(),
                                cl.get_parameter("D1_SIZE").unwrap(),
                                cl.get_parameter("D2_SIZE").unwrap(),
                                cl.get_parameter("D0_IDX_SIZE").unwrap(),
                                cl.get_parameter("D1_IDX_SIZE").unwrap(),
                                cl.get_parameter("D2_IDX_SIZE").unwrap(),
                            );
                            map.insert(cl as CellRef, Primitive::StdMemD3(m3));
                        }
                        "std_mem_d4" => {
                            let m4 = primitives::StdMemD4::new(
                                cl.get_parameter("WIDTH").unwrap(),
                                cl.get_parameter("D0_SIZE").unwrap(),
                                cl.get_parameter("D1_SIZE").unwrap(),
                                cl.get_parameter("D2_SIZE").unwrap(),
                                cl.get_parameter("D3_SIZE").unwrap(),
                                cl.get_parameter("D0_IDX_SIZE").unwrap(),
                                cl.get_parameter("D1_IDX_SIZE").unwrap(),
                                cl.get_parameter("D2_IDX_SIZE").unwrap(),
                                cl.get_parameter("D3_IDX_SIZE").unwrap(),
                            );
                            map.insert(cl as CellRef, Primitive::StdMemD4(m4));
                        }
                        e => panic!("Unknown primitive {}", e),
                    }
                }
            }
        }
        map
    }

    fn construct_pv_map(ctx: &ir::Context) -> PortValMap {
        let mut map = HashMap::new();
        for comp in &ctx.components {
            for port in comp.signature.borrow().ports.iter() {
                let pt: &ir::Port = &port.borrow();
                map.insert(
                    pt as *const ir::Port,
                    Value::try_from_init(0, 1).unwrap(),
                );
            }
            for group in comp.groups.iter() {
                let grp = group.borrow();
                for hole in &grp.holes {
                    let pt: &ir::Port = &hole.borrow();
                    map.insert(
                        pt as PortRef,
                        Value::try_from_init(0, 1).unwrap(),
                    );
                }
            }
            for cell in comp.cells.iter() {
                //also iterate over groups cuz they also have ports
                //iterate over ports, getting their value and putting into map
                let cll = cell.borrow();
                match &cll.prototype {
                    ir::CellType::Constant { val, width } => {
                        for port in &cll.ports {
                            let pt: &ir::Port = &port.borrow();
                            map.insert(
                                pt as PortRef,
                                Value::try_from_init(*val, *width).unwrap(),
                            );
                        }
                    }
                    ir::CellType::Primitive { .. } => {
                        for port in &cll.ports {
                            let pt: &ir::Port = &port.borrow();
                            map.insert(
                                pt as PortRef,
                                Value::try_from_init(
                                    cll.get_parameter("VALUE")
                                        .unwrap_or_default(),
                                    pt.width,
                                )
                                .unwrap(),
                            );
                        }
                    }
                    ir::CellType::Component { .. } => {
                        for port in &cll.ports {
                            let pt: &ir::Port = &port.borrow();
                            map.insert(
                                pt as PortRef,
                                Value::try_from_init(0, 0).unwrap(),
                            );
                        }
                    }
                    _ => unreachable!(),
                }
            }
        }
        map
    }

    /// Return the value associated with a component's port.
    pub fn get_from_port(&self, port: &ir::Port) -> &Value {
        &self.pv_map[&(port as PortRef)]
    }

    /// Gets the cell in a component based on the name;
    /// XXX: similar to find_cell in component.rs
    /// Does this function *need* to be in environment?
    pub fn get_cell(
        &self,
        comp: &ir::Id,
        cell: &ir::Id,
    ) -> Option<ir::RRC<ir::Cell>> {
        let a = self.context.borrow();
        let temp = a.components.iter().find(|cm| cm.name == *comp)?;
        temp.find_cell(&(cell.id))
    }

    /// Outputs the cell state;
    ///TODO (write to a specified output in the future) We could do the printing
    ///of values here for tracing purposes as discussed. Could also have a
    ///separate DS that we could put the cell states into for more custom tracing
    pub fn print_env(&self) {
        println!("{}", serde_json::to_string_pretty(&self).unwrap());
    }

    pub fn get_prim_mut(&mut self, cell: &ir::Cell) -> &mut Primitive {
        self.cell_prim_map.get_mut(&(cell as CellRef)).unwrap()
    }

    pub fn cell_is_comb(&self, cell: &ir::Cell) -> bool {
        self.cell_prim_map[&(cell as CellRef)].is_comb()
    }
}

impl Serialize for Environment {
    fn serialize<S>(&self, serializer: S) -> Result<S::Ok, S::Error>
    where
        S: serde::Serializer,
    {
        let ctx: &ir::Context = &self.context.borrow();

        let bmap: BTreeMap<_, _> = ctx
            .components
            .iter()
            .map(|comp| {
                let inner_map: BTreeMap<_, _> = comp
                    .cells
                    .iter()
                    .map(|cell| {
                        let inner_map: BTreeMap<_, _> = cell
                            .borrow()
                            .ports
                            .iter()
                            .map(|port| {
                                (
                                    port.borrow().name.clone(),
                                    self.get_from_port(&port.borrow()).as_u64(),
                                )
                            })
                            .collect();
                        (cell.borrow().name().clone(), inner_map)
                    })
                    .collect();
                (comp.name.clone(), inner_map)
            })
            .collect();

        let cell_map: BTreeMap<_, _> =
            ctx.components
                .iter()
                .map(|comp| {
                    let inner_map: BTreeMap<_, _> =
                        comp.cells
                            .iter()
                            .filter_map(|cell| {
                                if let Some(prim) = self.cell_prim_map.get(
                                    &(&cell.borrow() as &ir::Cell as CellRef),
                                ) {
                                    if !prim.is_comb() {
                                        return Some((
                                            cell.borrow().name().clone(),
                                            prim,
                                        ));
                                    }
                                }
                                None
                            })
                            .collect();
                    (comp.name.clone(), inner_map)
                })
                .collect();

        let p = Printable {
            ports: bmap,
            memories: cell_map,
        };
        p.serialize(serializer)
>>>>>>> 726dc482
    }
}

#[derive(Serialize)]
struct Printable<'a> {
    ports: BTreeMap<ir::Id, BTreeMap<ir::Id, BTreeMap<ir::Id, u64>>>,
    memories: BTreeMap<ir::Id, BTreeMap<ir::Id, &'a Primitive>>,
}<|MERGE_RESOLUTION|>--- conflicted
+++ resolved
@@ -1,13 +1,4 @@
 //! Environment for interpreter.
-<<<<<<< HEAD
-
-//use super::{primitives, update};
-use calyx::{ir, ir::CloneName};
-use serde::Serialize;
-use std::collections::BTreeMap;
-use std::collections::HashMap;
-//use std::rc::Rc;
-=======
 
 use super::{primitives, primitives::Primitive, values::Value};
 use calyx::ir;
@@ -30,16 +21,10 @@
 /// the keys is independent of the ports. However as a result it is flat, rather
 /// than heirarchical which simplifies the access interface
 type PortValMap = HashMap<PortRef, Value>;
->>>>>>> 726dc482
 
 /// The environment to interpret a Calyx program.
 #[derive(Clone, Debug)]
 pub struct Environment {
-<<<<<<< HEAD
-    /// Stores values of context.
-    /// Maps component names to a mapping from the component's cell names to their ports' values.
-    pub map: HashMap<ir::Id, HashMap<ir::Id, HashMap<ir::Id, u64>>>,
-=======
     ///clock count
     pub clk: u64,
 
@@ -48,7 +33,6 @@
 
     ///use raw pointers for hashmap: ports to values
     pub pv_map: PortValMap,
->>>>>>> 726dc482
 
     /// A reference to the context.
     pub context: ir::RRC<ir::Context>,
@@ -60,133 +44,6 @@
     /// ctx : A context from the IR
     pub fn init(ctx: &ir::RRC<ir::Context>) -> Self {
         Self {
-<<<<<<< HEAD
-            map: Environment::construct_map(&ctx.borrow()),
-            context: ctx.clone(),
-        }
-    }
-
-    /// Returns the value on a port, in a component's cell.
-    // XXX(rachit): Deprecate this method in favor of `get_from_port`
-    pub fn get(&self, component: &ir::Id, cell: &ir::Id, port: &ir::Id) -> u64 {
-        self.map[component][cell][port]
-    }
-
-    /// Return the value associated with a component's port.
-    pub fn get_from_port(&self, component: &ir::Id, port: &ir::Port) -> u64 {
-        if port.is_hole() {
-            panic!("Cannot get value from hole")
-        }
-        self.map[component][&port.get_parent_name()][&port.name]
-    }
-
-    /// Puts a mapping from component to cell to port to val into map.
-    pub fn put(
-        &mut self,
-        comp: &ir::Id,
-        cell: &ir::Id,
-        port: &ir::Id,
-        val: u64,
-    ) {
-        self.map
-            .entry(comp.clone())
-            .or_default()
-            .entry(cell.clone())
-            .or_default()
-            .insert(port.clone(), val);
-    }
-
-    /// Puts a mapping from component to cell to port to val into map.
-    /// Should this function return the modified environment instead?
-    pub fn _put_cell(&mut self, comp: &ir::Id, cellport: HashMap<ir::Id, u64>) {
-        self.map
-            .entry(comp.clone())
-            .or_default()
-            .insert(comp.clone(), cellport);
-    }
-
-    /// Gets the cell in a component based on the name;
-    /// XXX: similar to find_cell in component.rs
-    /// Does this function *need* to be in environment?
-    pub fn get_cell(
-        &self,
-        comp: &ir::Id,
-        cell: &ir::Id,
-    ) -> Option<ir::RRC<ir::Cell>> {
-        let a = self.context.borrow();
-        let temp = a.components.iter().find(|cm| cm.name == *comp)?;
-        temp.find_cell(&(cell.id))
-    }
-
-    /// Maps components to maps from cell ids to a map from the cell's ports' ids to port values
-    fn construct_map(
-        context: &ir::Context,
-    ) -> HashMap<ir::Id, HashMap<ir::Id, HashMap<ir::Id, u64>>> {
-        let mut map = HashMap::new();
-        for comp in &context.components {
-            let mut cell_map = HashMap::new();
-            for cell in comp.cells.iter() {
-                let cb = cell.borrow();
-                let mut ports: HashMap<ir::Id, u64> = HashMap::new();
-                match &cb.prototype {
-                    // A FuTIL constant cell's out port is that constant's value
-                    ir::CellType::Constant { val, .. } => {
-                        ports.insert(ir::Id::from("out"), *val);
-                        cell_map.insert(cb.clone_name(), ports);
-                    }
-                    ir::CellType::Primitive { .. } => {
-                        for port in &cb.ports {
-                            // All ports for primitives are initalized to 0 , unless the cell is an std_const
-                            let pb = port.borrow();
-                            let initval = cb
-                                .get_paramter(&ir::Id::from(
-                                    "value".to_string(),
-                                ))
-                                .unwrap_or(0); //std_const should be the only cell type with the "value" parameter
-                            ports.insert(pb.name.clone(), initval);
-                        }
-                        cell_map.insert(cb.clone_name(), ports);
-                    }
-                    //TODO: handle components
-                    _ => panic!("component"),
-                }
-            }
-            map.insert(comp.name.clone(), cell_map);
-        }
-        map
-    }
-
-    /// Outputs the cell state;
-    ///TODO (write to a specified output in the future) We could do the printing
-    ///of values here for tracing purposes as discussed. Could also have a
-    ///separate DS that we could put the cell states into for more custom tracing
-    pub fn print_env(&self) {
-        println!("{}", serde_json::to_string_pretty(&self).unwrap());
-    }
-}
-
-impl Serialize for Environment {
-    fn serialize<S>(&self, serializer: S) -> Result<S::Ok, S::Error>
-    where
-        S: serde::Serializer,
-    {
-        // use collect to make the nested hashmap a nested btreemap
-        let ordered: BTreeMap<_, _> = self
-            .map
-            .iter()
-            .map(|(id, map)| {
-                let inner_map: BTreeMap<_, _> = map
-                    .iter()
-                    .map(|(id, map)| {
-                        let inner_map: BTreeMap<_, _> = map.iter().collect();
-                        (id, inner_map)
-                    })
-                    .collect();
-                (id, inner_map)
-            })
-            .collect();
-        ordered.serialize(serializer)
-=======
             context: ctx.clone(),
             clk: 0,
             pv_map: Environment::construct_pv_map(&ctx.borrow()),
@@ -534,7 +391,6 @@
             memories: cell_map,
         };
         p.serialize(serializer)
->>>>>>> 726dc482
     }
 }
 
