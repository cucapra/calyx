--- conflicted
+++ resolved
@@ -145,13 +145,7 @@
 impl EdgeData {
     pub fn and_guard(&mut self, guard: ast::GuardExpr) {
         self.guard = match &self.guard {
-<<<<<<< HEAD
-            Some(g) => {
-                Some(ast::GuardExpr::and(g.clone(), guard))
-            }
-=======
             Some(g) => Some(ast::GuardExpr::and(g.clone(), guard)),
->>>>>>> f5847326
             None => Some(guard),
         };
     }
