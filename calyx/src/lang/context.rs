use crate::cmdline::Opts;
use crate::errors;
use crate::lang::pretty_print::PrettyPrint;
use crate::lang::{
    ast, component::Component, library::ast as lib, structure::StructureGraph,
};
use pretty::{termcolor::ColorSpec, RcDoc};
use std::cell::RefCell;
use std::collections::HashMap;

/// Represents an entire Futil program. We are keeping all of the components in a `RefCell<HashMap>`.
/// We use the `RefCell` to provide our desired visitor interface
/// where each visitor gets mutable access to it's own component as well as immutable
/// access to the global context to allow looking up definitions and primitives. Mutable
/// access to it's own component is desirable because the structure is represented with a graph
/// and graphs are ill-suited for functional style interfaces.
///
/// However, we also need a way for visitors to add new component definitions to the context.
/// We can't just give the visitor mutable access to the context, because we
/// can't have mutable references to the context and mutable
/// references to the component (owned by the context) alive at the same time. We
/// get around this restriction using `RefCell`s to give a mutable style interface
/// to immutable references to the context.
///
/// `RefCell` is a Rust mechanism that allows an immutable reference to be turned into
/// a mutable reference. For example if we assume that `definitions` doesn't use a `RefCell`,
/// the following is disallowed by Rust:
/// ```rust
/// let mut context = Context::from_opts(&opts)?;
/// let comp = &mut context.definitions["main"];
/// // insert_comp borrows context mutably
/// context.insert_comp(new_comp); // <---- compile time error! can't have two mutable references to the same data
/// // mutate comp here
/// ...
/// ```
///
/// With a `RefCell`, the code looks like this:
///
/// ```rust
/// let context = Context::from_opts(&opts)?; // not declared as mutable
/// let comp = context.definitions.borrow_mut()["main"];
/// // insert_comp borrows context immmutably and uses borrow_mut()
/// // internally to gain mutably
/// context.insert_comp(new_comp); // <---- compiles fine, potentially run time error!
/// // mutate comp here
/// ...
/// ```
///
/// `RefCell`s in essence let us give controlled
/// mutable access to the context. However, we give up on some of Rust's compile-time safety guarantees
/// so we have to make sure to enforce these ourselves. In particular, in `insert_component` we
/// use `try_borrow_mut` to test if another mutable reference is alive. This will happen whenever
/// we call this method from a pass because `definitions_iter` also borrows `definitions` mutably.
/// If the borrow fails, then we put the new component
/// in `definitions_to_insert` instead of putting it in the HashMap directly. After `definitions_iter`
/// is done with it's mutable reference to `definitions`, then it inserts all the new components.
#[derive(Debug, Clone)]
pub struct Context {
    /// Enable debugging output.
    pub debug_mode: bool,
    /// Library containing primitive definitions.
    library_context: LibraryContext,
    /// Maps Ids to in-memory representation of the component.
    definitions: RefCell<HashMap<ast::Id, Component>>,
    /// Keeps track of components that we need to insert. We need
    /// this because `definitions_iter` allows multiple mutable
    /// references to `self.definitions` to be given away. If we
    /// insert components inside a call to `definitions_iter`, things
    /// will break.
    definitions_to_insert: RefCell<Vec<Component>>,
}

impl Context {
    pub fn from_ast(
        namespace: ast::NamespaceDef,
        libs: &[lib::Library],
    ) -> Result<Self, errors::Error> {
        // build hashmap for primitives in provided libraries
        let mut lib_definitions = HashMap::new();
        for def in libs {
            for prim in &def.primitives {
                lib_definitions.insert(prim.name.clone(), prim.clone());
            }
        }
        let libctx = LibraryContext {
            definitions: lib_definitions,
        };

        // gather signatures from all components
        let mut signatures = HashMap::new();
        for comp in &namespace.components {
            signatures.insert(comp.name.clone(), comp.signature.clone());
        }

        let mut definitions = HashMap::new();
        for comp in &namespace.components {
            let prim_sigs = comp.resolve_primitives(&libctx)?;
            let mut graph = StructureGraph::default();
            graph.add_component_def(&comp, &signatures, &prim_sigs)?;
            definitions.insert(
                comp.name.clone(),
                Component {
                    name: comp.name.clone(),
                    signature: comp.signature.clone(),
                    control: comp.control.clone(),
                    structure: graph,
                    resolved_sigs: prim_sigs,
                },
            );
        }

        Ok(Context {
            debug_mode: false,
            library_context: libctx,
            definitions: RefCell::new(definitions),
            definitions_to_insert: RefCell::new(vec![]),
        })
    }

    pub fn from_opts(opts: &Opts) -> Result<Self, errors::Error> {
        // parse file
        let namespace = ast::parse_file(&opts.file)?;

        // parse library files
        let libs: Vec<_> = opts
            .libraries
            .iter()
            .map(lib::parse_file)
            .collect::<Result<Vec<_>, _>>()?;

        // build context
        let mut context = Self::from_ast(namespace, &libs)?;

        // set debug mode according to opts
        context.debug_mode = opts.enable_debug;

        Ok(context)
    }

    // XXX(sam) maybe implement this as an iterator?
    /// Iterates over the context definitions, giving mutable access the components
    pub fn definitions_iter(
        &self,
        mut func: impl FnMut(&ast::Id, &mut Component) -> Result<(), errors::Error>,
    ) -> Result<(), errors::Error> {
        let mut definitions = self.definitions.borrow_mut();

        // do main iteration
        let ret = definitions
            .iter_mut()
            .map(|(id, comp)| func(id, comp))
            .collect();

        // if there are new definitions to insert, insert them now
        let mut defns_to_insert = self.definitions_to_insert.borrow_mut();
        for new_defn in defns_to_insert.drain(..) {
            definitions.insert(new_defn.name.clone(), new_defn);
        }

        ret
    }

    pub fn instantiate_primitive<S: AsRef<str>>(
        &self,
        name: S,
        id: &ast::Id,
        params: &[u64],
    ) -> Result<Component, errors::Error> {
        let sig = self.library_context.resolve(id, params)?;
        Ok(Component::from_signature(name, sig))
    }

    pub fn get_component(
        &self,
        name: &ast::Id,
    ) -> Result<Component, errors::Error> {
        match self.definitions.borrow().get(name) {
            Some(comp) => Ok(comp.clone()),
            None => Err(errors::Error::UndefinedComponent(name.clone())),
        }
    }

<<<<<<< HEAD
    pub fn insert_component(&self, comp: Component) {
=======
    /// Insert the component `comp` into `self`.
    pub fn insert_component(&self, comp: Component) {
        // It's possible that this method will be called inside the
        // `definitions_iter` function. In that case, the borrow will
        // fail and we temporarily move `comp` to `self.definitions.to_insert`.
        // When the iteration finishes, `definitions_iter` is responsible for
        // applying these changes. If we successfully borrow `self.definitions`
        // we can insert immediately.
>>>>>>> 7fc7375e
        match self.definitions.try_borrow_mut() {
            Ok(mut defns) => {
                defns.insert(comp.name.clone(), comp);
            }
            Err(_) => self.definitions_to_insert.borrow_mut().push(comp),
        };
    }
}

impl Into<ast::NamespaceDef> for Context {
    fn into(self) -> ast::NamespaceDef {
        let name = "placeholder";
        let mut components: Vec<ast::ComponentDef> = vec![];
        for comp in self.definitions.borrow().values() {
            components.push(comp.clone().into())
        }
        ast::NamespaceDef {
            name: name.into(),
            components,
        }
    }
}

/// Map library signatures to "real" Futil signatures. Since library components
/// can have parameters while futil components cannot, we define helpers methods
/// to make this easier.
#[derive(Debug, Clone)]
pub struct LibraryContext {
    definitions: HashMap<ast::Id, lib::Primitive>,
}

impl LibraryContext {
    /// Given the id of a library primitive and a list of values for the params,
    /// attempt to resolve a `ParamSignature` into a `Signature`
    pub fn resolve(
        &self,
        id: &ast::Id,
        params: &[u64],
    ) -> Result<ast::Signature, errors::Error> {
        match self.definitions.get(id) {
            Some(prim) => {
                // zip param ids with passed in params into hashmap
                let param_map: HashMap<&ast::Id, u64> = prim
                    .params
                    .iter()
                    .zip(params)
                    .map(|(id, &width)| (id, width))
                    .collect();
                // resolve inputs
                let inputs_res: Result<Vec<ast::Portdef>, errors::Error> = prim
                    .signature
                    .inputs()
                    .map(|pd| pd.resolve(&param_map))
                    .collect();
                // resolve outputs
                let outputs_res: Result<Vec<ast::Portdef>, errors::Error> =
                    prim.signature
                        .outputs()
                        .map(|pd| pd.resolve(&param_map))
                        .collect();
                let inputs = inputs_res?;
                let outputs = outputs_res?;
                Ok(ast::Signature { inputs, outputs })
            }
            None => Err(errors::Error::SignatureResolutionFailed(id.clone())),
        }
    }
}

/* =============== Context Printing ================ */
impl PrettyPrint for Context {
    fn prettify<'a>(&self, arena: &'a bumpalo::Bump) -> RcDoc<'a, ColorSpec> {
        let def = self.definitions.borrow();
        RcDoc::intersperse(
<<<<<<< HEAD
            def.iter().map(|(_, v)| v.clone().prettify(&arena)),
=======
            def.values().map(|x| x.clone().prettify(&arena)),
>>>>>>> 7fc7375e
            RcDoc::line(),
        )
    }
}<|MERGE_RESOLUTION|>--- conflicted
+++ resolved
@@ -180,9 +180,6 @@
         }
     }
 
-<<<<<<< HEAD
-    pub fn insert_component(&self, comp: Component) {
-=======
     /// Insert the component `comp` into `self`.
     pub fn insert_component(&self, comp: Component) {
         // It's possible that this method will be called inside the
@@ -191,7 +188,6 @@
         // When the iteration finishes, `definitions_iter` is responsible for
         // applying these changes. If we successfully borrow `self.definitions`
         // we can insert immediately.
->>>>>>> 7fc7375e
         match self.definitions.try_borrow_mut() {
             Ok(mut defns) => {
                 defns.insert(comp.name.clone(), comp);
@@ -266,11 +262,7 @@
     fn prettify<'a>(&self, arena: &'a bumpalo::Bump) -> RcDoc<'a, ColorSpec> {
         let def = self.definitions.borrow();
         RcDoc::intersperse(
-<<<<<<< HEAD
-            def.iter().map(|(_, v)| v.clone().prettify(&arena)),
-=======
             def.values().map(|x| x.clone().prettify(&arena)),
->>>>>>> 7fc7375e
             RcDoc::line(),
         )
     }
