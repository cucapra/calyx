use crate::errors::Error;
use sexpy::Sexpy;
use std::fs;
use std::path::PathBuf;

// Abstract Syntax Tree for Futil. See link below for the grammar
// https://github.com/cucapra/futil/blob/master/grammar.md

pub type Id = String;

pub fn parse_file(file: &PathBuf) -> Result<Namespace, Error> {
    let content = &fs::read(file)?;
    let string_content = std::str::from_utf8(content)?;
    match Namespace::parse(string_content) {
        Ok(ns) => Ok(ns),
        Err(msg) => Err(Error::ParseError(msg)),
    }
}

#[derive(Clone, Debug, Hash, Sexpy)]
#[sexpy(head = "define/namespace")]
pub struct Namespace {
    pub name: String,
    pub components: Vec<Component>,
}

#[derive(Clone, Debug, Hash, Sexpy)]
#[sexpy(head = "define/component")]
pub struct Component {
    pub name: String,
    #[sexpy(surround)]
    pub inputs: Vec<Portdef>,
    #[sexpy(surround)]
    pub outputs: Vec<Portdef>,
    #[sexpy(surround)]
    pub structure: Vec<Structure>,
    pub control: Control,
}

<<<<<<< HEAD
#[derive(Clone, Debug, Hash, Sexpy, PartialEq)]
=======
#[derive(Clone, Debug, Hash, Sexpy)]
>>>>>>> df0aefeb
#[sexpy(head = "port")]
pub struct Portdef {
    pub name: String,
    pub width: i64,
}

#[derive(Debug, Clone, PartialEq, Eq, Hash, Sexpy)]
#[sexpy(head = "@")]
pub enum Port {
    Comp {
        component: Id,
        port: String,
    },
    #[sexpy(head = "this")]
    This {
        port: String,
    },
}

#[derive(Clone, Debug, Hash, Sexpy, PartialEq)]
#[sexpy(nohead)]
pub struct Compinst {
    pub name: String,
    pub params: Vec<i64>,
}

// ===================================
// Data definitions for Structure
// ===================================

#[derive(Clone, Debug, Hash, Sexpy, PartialEq)]
#[sexpy(head = "new", nosurround)]
pub struct Decl {
    pub name: Id,
    pub component: String,
}

#[derive(Clone, Debug, Hash, Sexpy, PartialEq)]
#[sexpy(head = "new-std", nosurround)]
pub struct Std {
    pub name: Id,
    pub instance: Compinst,
}

#[derive(Clone, Debug, Hash, Sexpy, PartialEq)]
#[sexpy(head = "->", nosurround)]
pub struct Wire {
    pub src: Port,
    pub dest: Port,
}

#[derive(Clone, Debug, Hash, Sexpy, PartialEq)]
#[sexpy(nohead)]
pub enum Structure {
    Decl { data: Decl },
    Std { data: Std },
    Wire { data: Wire },
}

#[allow(unused)]
impl Structure {
    pub fn decl(name: Id, component: String) -> Structure {
        Structure::Decl {
            data: Decl { name, component },
        }
    }

    pub fn std(name: Id, instance: Compinst) -> Structure {
        Structure::Std {
            data: Std { name, instance },
        }
    }

    pub fn wire(src: Port, dest: Port) -> Structure {
        Structure::Wire {
            data: Wire { src, dest },
        }
    }
}

// ===================================
// Data definitions for Control Ast
// ===================================
// Need Boxes for recursive data structure
// Cannot have recursive data structure without
// indirection

#[derive(Debug, Clone, Hash, Sexpy)]
#[sexpy(nosurround)]
pub struct Seq {
    pub stmts: Vec<Control>,
}

#[derive(Debug, Clone, Hash, Sexpy)]
#[sexpy(nosurround)]
pub struct Par {
    pub stmts: Vec<Control>,
}

#[derive(Debug, Clone, Hash, Sexpy)]
#[sexpy(nosurround)]
pub struct If {
    pub port: Port,
    #[sexpy(surround)]
    pub cond: Vec<String>,
    pub tbranch: Box<Control>,
    pub fbranch: Box<Control>,
}

#[derive(Debug, Clone, Hash, Sexpy)]
#[sexpy(nosurround)]
pub struct Ifen {
    pub port: Port,
    #[sexpy(surround)]
    pub cond: Vec<String>,
    pub tbranch: Box<Control>,
    pub fbranch: Box<Control>,
}

#[derive(Debug, Clone, Hash, Sexpy)]
#[sexpy(nosurround)]
pub struct While {
    pub port: Port,
    #[sexpy(surround)]
    pub cond: Vec<String>,
    pub body: Box<Control>,
}

#[derive(Debug, Clone, Hash, Sexpy)]
#[sexpy(nosurround)]
pub struct Print {
    pub var: String,
}

#[derive(Debug, Clone, Hash, Sexpy)]
#[sexpy(nosurround)]
pub struct Enable {
    pub comps: Vec<String>,
}

#[derive(Debug, Clone, Hash, Sexpy)]
#[sexpy(nosurround)]
pub struct Disable {
    pub comps: Vec<String>,
}

#[derive(Debug, Clone, Hash, Sexpy)]
#[sexpy(nosurround)]
pub struct Empty {}

#[derive(Debug, Clone, Hash, Sexpy)]
#[sexpy(nohead)]
pub enum Control {
    Seq { data: Seq },
    Par { data: Par },
    If { data: If },
    Ifen { data: Ifen },
    While { data: While },
    Print { data: Print },
    Enable { data: Enable },
    Disable { data: Disable },
    Empty { data: Empty },
}

#[allow(unused)]
impl Control {
    pub fn seq(stmts: Vec<Control>) -> Control {
        Control::Seq {
            data: Seq { stmts },
        }
    }

    pub fn par(stmts: Vec<Control>) -> Control {
        Control::Par {
            data: Par { stmts },
        }
    }

    // pub fn c_if(cond: Port, tbranch: Control, fbranch: Control) -> Control {
    //     Control::If {
    //         data: If {
    //             cond,
    //             tbranch: Box::new(tbranch),
    //             fbranch: Box::new(fbranch),
    //         },
    //     }
    // }

    // pub fn ifen(cond: Port, tbranch: Control, fbranch: Control) -> Control {
    //     Control::Ifen {
    //         data: Ifen {
    //             cond,
    //             tbranch: Box::new(tbranch),
    //             fbranch: Box::new(fbranch),
    //         },
    //     }
    // }

    // pub fn c_while(cond: Port, body: Control) -> Control {
    //     Control::While {
    //         data: While {
    //             cond,
    //             body: Box::new(body),
    //         },
    //     }
    // }

    pub fn print(var: String) -> Control {
        Control::Print {
            data: Print { var },
        }
    }

    pub fn enable(comps: Vec<String>) -> Control {
        Control::Enable {
            data: Enable { comps },
        }
    }

    pub fn disable(comps: Vec<String>) -> Control {
        Control::Disable {
            data: Disable { comps },
        }
    }

    pub fn empty() -> Control {
        Control::Empty { data: Empty {} }
    }
}<|MERGE_RESOLUTION|>--- conflicted
+++ resolved
@@ -37,11 +37,7 @@
     pub control: Control,
 }
 
-<<<<<<< HEAD
-#[derive(Clone, Debug, Hash, Sexpy, PartialEq)]
-=======
-#[derive(Clone, Debug, Hash, Sexpy)]
->>>>>>> df0aefeb
+#[derive(Clone, Debug, Hash, Sexpy, PartialEq)]
 #[sexpy(head = "port")]
 pub struct Portdef {
     pub name: String,
