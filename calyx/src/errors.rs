//! This file contains the centralized error handling for Futil. Each variant of the
//! `Error` enum represents a different type of error. For some types of errors, you
//! might want to add a `From` impl so that the `?` syntax is more convienent.

// XXX(Sam) Add a proper printer for error types

use crate::lang::ast;

pub enum Error {
    UnknownPass(String, String),
    InvalidFile,
    ParseError(String),
    WriteError,
    MismatchedPortWidths(ast::Port, u64, ast::Port, u64),
    UndefinedPort(String),
    UndefinedComponent(ast::Id),
    SignatureResolutionFailed(ast::Id),
<<<<<<< HEAD
    MalformedControl, // XXX(sam) add more info to this
    NotSubcomponent,
=======
    MalformedControl,   // XXX(sam) add more info to this
    Impossible(String), // Signal compiler errors that should never occur.
>>>>>>> e2a51066
    #[allow(unused)]
    Misc(String),
    Impossible,
}

impl std::fmt::Debug for Error {
    fn fmt(&self, f: &mut std::fmt::Formatter) -> std::fmt::Result {
        use Error::*;
        match self {
            UnknownPass(pass, known_passes) => {
                write!(
                    f,
                    "Unknown pass: {}. Known passes: {}.",
                    pass,
                    known_passes
                )
            },
            InvalidFile => write!(f, "InvalidFile"),
            ParseError(msg) => write!(f, "{}", msg),
            WriteError => write!(f, "WriteError"),
            MismatchedPortWidths(port1, w1, port2, w2) => write!(
                f,
                "Mismatched Port Widths: {:?} ({}) != {:?} ({})",
                port1, w1, port2, w2
            ),
            UndefinedPort(port) => write!(f, "Use of undefined port: {}", port),
            UndefinedComponent(id) => {
                write!(f, "Use of undefined component {:?}", id)
            }
            SignatureResolutionFailed(id) => {
                write!(f, "Failed to resolve portdef: {:?}", id)
            }
            MalformedControl => write!(f, "Malformed Control. Backend expected Control to be in a different form."),
            NotSubcomponent => write!(f, "Not a subcomponent"),
            Misc(msg) => write!(f, "{}", msg),
<<<<<<< HEAD
            Impossible => write!(f, "This was supposed to be impossible.")
=======
            Impossible(msg) => write!(f, "Impossible: {}\nThis error should never occur. Report report this as a bug.", msg),
>>>>>>> e2a51066
        }
    }
}

impl From<std::io::Error> for Error {
    fn from(_err: std::io::Error) -> Self {
        Error::InvalidFile
    }
}

impl From<std::str::Utf8Error> for Error {
    fn from(_err: std::str::Utf8Error) -> Self {
        Error::InvalidFile
    }
}

impl From<std::fmt::Error> for Error {
    fn from(_err: std::fmt::Error) -> Self {
        Error::WriteError
    }
}

impl From<String> for Error {
    fn from(s: String) -> Self {
        Error::ParseError(s)
    }
}<|MERGE_RESOLUTION|>--- conflicted
+++ resolved
@@ -15,16 +15,11 @@
     UndefinedPort(String),
     UndefinedComponent(ast::Id),
     SignatureResolutionFailed(ast::Id),
-<<<<<<< HEAD
-    MalformedControl, // XXX(sam) add more info to this
-    NotSubcomponent,
-=======
     MalformedControl,   // XXX(sam) add more info to this
     Impossible(String), // Signal compiler errors that should never occur.
->>>>>>> e2a51066
+    NotSubcomponent,
     #[allow(unused)]
     Misc(String),
-    Impossible,
 }
 
 impl std::fmt::Debug for Error {
@@ -57,11 +52,7 @@
             MalformedControl => write!(f, "Malformed Control. Backend expected Control to be in a different form."),
             NotSubcomponent => write!(f, "Not a subcomponent"),
             Misc(msg) => write!(f, "{}", msg),
-<<<<<<< HEAD
-            Impossible => write!(f, "This was supposed to be impossible.")
-=======
             Impossible(msg) => write!(f, "Impossible: {}\nThis error should never occur. Report report this as a bug.", msg),
->>>>>>> e2a51066
         }
     }
 }
