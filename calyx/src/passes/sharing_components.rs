--- conflicted
+++ resolved
@@ -165,11 +165,7 @@
 
         // apply the coloring as a renaming of registers for both groups
         // and continuous assignments
-<<<<<<< HEAD
-        let builder = ir::Builder::new(comp, sigs).generated();
-=======
         let builder = ir::Builder::new(comp, sigs);
->>>>>>> f6d55354
         for group_ref in builder.component.groups.iter() {
             let mut group = group_ref.borrow_mut();
             let mut assigns: Vec<_> = group.assignments.drain(..).collect();
