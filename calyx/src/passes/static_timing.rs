use super::math_utilities::get_bit_width_from;
use crate::ir::traversal::{Action, Named, VisResult, Visitor};
use crate::ir::{self, LibrarySignatures};
use crate::{build_assignments, guard, structure};
use itertools::Itertools;
use std::{cmp, rc::Rc};

#[derive(Default)]
/// Optimized lowering for control statements that only contain groups with
/// the "static" attribute.
///
/// Structured as a bottom-up pass. Control constructs not compiled by this
/// pass are compiled by the generic `CompileControl` pass.
pub struct StaticTiming {}

impl Named for StaticTiming {
    fn name() -> &'static str {
        "static-timing"
    }

    fn description() -> &'static str {
        "Opportunistically compile timed groups and generate timing information when possible."
    }
}

/// Function to iterate over a vector of control statements and collect
/// the "static" attribute using the `acc` function.
/// Returns None if any of of the Control statements is a compound statement.
fn accumulate_static_time<F>(stmts: &[ir::Control], acc: F) -> Option<u64>
where
    F: FnMut(u64, u64) -> u64,
{
    stmts
        .iter()
        .map(|con| {
            if let ir::Control::Enable(data) = con {
                data.group.borrow().attributes.get("static").copied()
            } else {
                None
            }
        })
        .fold_options(0, acc)
}

impl Visitor for StaticTiming {
    fn finish_while(
        &mut self,
        while_s: &mut ir::While,
        comp: &mut ir::Component,
        ctx: &LibrarySignatures,
    ) -> VisResult {
        // let st = &mut comp.structure;

        if let ir::Control::Enable(data) = &*while_s.body {
            let cond = &while_s.cond;
            let port = &while_s.port;
            let body = &data.group;
<<<<<<< HEAD
            let mut builder = ir::Builder::new(comp, ctx).generated();
=======
            let mut builder = ir::Builder::new(comp, ctx);
>>>>>>> f6d55354

            // FSM Encoding:
            //   0:   init state. we haven't started loop iterations
            //        and haven't checked the loop body
            //   1-n: body compute states. cond was true. compute the body
            //   n+1: loop exit. we've finished running the body and the condition is false.
            // Transitions:
            //   0 -> 1:   when cond == true
            //   0 -> n+1: when cond == false
            //   i -> i+1: when i != 0 & i != n
            //   n -> 1:   when cond == true
            //   n -> n+1: when cond == false

            // The group is statically compilable with combinational condition.
            if let (Some(&ctime), Some(&btime)) = (
                cond.borrow().attributes.get("static"),
                body.borrow().attributes.get("static"),
            ) {
                let while_group = builder.add_group("static_while");

                // take at least one cycle for computing the body and condition
                let ctime = cmp::max(ctime, 1);
                let btime = cmp::max(btime, 1);

                let body_end_time = ctime + btime;
                // `0` state + (ctime + btime) states.
                let fsm_size = get_bit_width_from(body_end_time + 1);

                structure!(builder;
                    let fsm = prim std_reg(fsm_size);
                    let cond_stored = prim std_reg(1);
                    let fsm_reset_val = constant(0, fsm_size);
                    let fsm_one = constant(1, fsm_size);
                    let incr = prim std_add(fsm_size);

                    let signal_on = constant(1, 1);

                    let cond_time_const = constant(ctime, fsm_size);
                    let body_end_const = constant(body_end_time, fsm_size);
                );

                // Cond is computed on this cycle.
                let cond_computed =
                    guard!(fsm["out"]).lt(guard!(cond_time_const["out"]));

                let body_done =
                    guard!(fsm["out"]).eq(guard!(body_end_const["out"]));
                // Should we increment the FSM this cycle.
                let fsm_incr = !body_done.clone();

                // Compute the cond group
                let cond_go =
                    guard!(fsm["out"]).lt(guard!(cond_time_const["out"]));

                let body_go = guard!(cond_stored["out"])
                    & !cond_go.clone()
                    & guard!(fsm["out"]).lt(guard!(body_end_const["out"]));

                let done = guard!(fsm["out"])
                    .eq(guard!(cond_time_const["out"]))
                    & !guard!(cond_stored["out"]);

                let mut assignments = build_assignments!(
                    builder;
                    // Increment the FSM when needed
                    incr["left"] = ? fsm["out"];
                    incr["right"] = ? fsm_one["out"];
                    fsm["in"] = fsm_incr ? incr["out"];
                    fsm["write_en"] = fsm_incr ? signal_on["out"];

                    // Compute the cond group and save the result
                    cond["go"] = cond_go ? signal_on["out"];
                    cond_stored["write_en"] = cond_computed ? signal_on["out"];

                    // Compute the body
                    body["go"] = body_go ? signal_on["out"];

                    // Reset the FSM when the body is done.
                    fsm["in"] = body_done ? fsm_reset_val["out"];
                    fsm["write_en"] = body_done ? signal_on["out"];

                    // This group is done when cond is false.
                    while_group["done"] = done ? signal_on["out"];
                );
                assignments.push(builder.build_assignment(
                    cond_stored.borrow().get("in"),
                    Rc::clone(&port),
                    cond_computed,
                ));

                while_group
                    .borrow_mut()
                    .assignments
                    .append(&mut assignments);

                // CLEANUP: Reset the FSM state.
                let mut cleanup = build_assignments!(
                    builder;
                    fsm["in"] = done ? fsm_reset_val["out"];
                    fsm["write_en"] = done ? signal_on["out"];
                );
                comp.continuous_assignments.append(&mut cleanup);

                return Ok(Action::Change(ir::Control::enable(while_group)));
            }
        }

        Ok(Action::Continue)
    }

    fn finish_if(
        &mut self,
        s: &mut ir::If,
        comp: &mut ir::Component,
        ctx: &LibrarySignatures,
    ) -> VisResult {
        if let (ir::Control::Enable(tdata), ir::Control::Enable(fdata)) =
            (&*s.tbranch, &*s.fbranch)
        {
            let cond = &s.cond;
            let tru = &tdata.group;
            let fal = &fdata.group;

            // combinational condition
            if let (Some(&ctime), Some(&ttime), Some(&ftime)) = (
                cond.borrow().attributes.get("static"),
                tru.borrow().attributes.get("static"),
                fal.borrow().attributes.get("static"),
            ) {
<<<<<<< HEAD
                let mut builder = ir::Builder::new(comp, ctx).generated();
=======
                let mut builder = ir::Builder::new(comp, ctx);
>>>>>>> f6d55354
                let if_group = builder.add_group("static_if");
                if_group
                    .borrow_mut()
                    .attributes
                    .insert("static", ctime + 1 + cmp::max(ttime, ftime));

                let end_true_time = ttime + ctime + 1;
                let end_false_time = ftime + ctime + 1;
                // `0` state + (ctime + max(ttime, ftime) + 1) states.
                let fsm_size = get_bit_width_from(
                    1 + cmp::max(end_true_time, end_false_time),
                );
                structure!(builder;
                    let fsm = prim std_reg(fsm_size);
                    let one = constant(1, fsm_size);
                    let signal_on = constant(1, 1);
                    let cond_stored = prim std_reg(1);
                    let reset_val = constant(0, fsm_size);

                    let cond_time_const = constant(ctime, fsm_size);
                    let cond_done_time_const = constant(ctime, fsm_size);

                    let true_end_const = constant(end_true_time, fsm_size);
                    let false_end_const = constant(end_false_time, fsm_size);

                    let incr = prim std_add(fsm_size);
                );

                let max_const = if ttime > ftime {
                    true_end_const.clone()
                } else {
                    false_end_const.clone()
                };

                // The group is done when we count up to the max.
                let done_guard =
                    guard!(fsm["out"]).eq(guard!(max_const["out"]));
                let not_done_guard = !done_guard.clone();

                // Guard for computing the conditional.
                let cond_go = if ctime == 0 {
                    guard!(fsm["out"]).eq(guard!(cond_time_const["out"]))
                } else {
                    guard!(fsm["out"]).lt(guard!(cond_time_const["out"]))
                };

                // Guard for when the conditional value is available on the
                // port.
                let cond_done =
                    guard!(fsm["out"]).eq(guard!(cond_done_time_const["out"]));

                // Guard for branches
                let true_go = guard!(fsm["out"])
                    .gt(guard!(cond_time_const["out"]))
                    & guard!(fsm["out"]).lt(guard!(true_end_const["out"]))
                    & guard!(cond_stored["out"]);

                let false_go = guard!(fsm["out"])
                    .gt(guard!(cond_time_const["out"]))
                    & guard!(fsm["out"]).lt(guard!(false_end_const["out"]))
                    & !guard!(cond_stored["out"]);

                let save_cond = builder.build_assignment(
                    cond_stored.borrow().get("in"),
                    Rc::clone(&s.port),
                    cond_done.clone(),
                );
                let mut assigns = build_assignments!(builder;
                    // Increment fsm every cycle till end
                    incr["left"] = ? fsm["out"];
                    incr["right"] = ? one["out"];
                    fsm["in"] = not_done_guard ? incr["out"];
                    fsm["write_en"] = not_done_guard ? signal_on["out"];

                    // Compute the cond group
                    cond["go"] = cond_go ? signal_on["out"];

                    // Store the value of the conditional
                    cond_stored["write_en"] = cond_done ? signal_on["out"];

                    // Enable one of the branches
                    tru["go"] = true_go ? signal_on["out"];
                    fal["go"] = false_go ? signal_on["out"];

                    // Group is done when we've counted up to max.
                    if_group["done"] = done_guard ? signal_on["out"];
                );
                if_group.borrow_mut().assignments.append(&mut assigns);
                if_group.borrow_mut().assignments.push(save_cond);

                // CLEANUP: Reset FSM to 0 when computation is finished.
                let mut clean_assigns = build_assignments!(builder;
                    fsm["in"] = done_guard ? reset_val["out"];
                    fsm["write_en"] = done_guard ? signal_on["out"];
                );
                comp.continuous_assignments.append(&mut clean_assigns);

                return Ok(Action::Change(ir::Control::enable(if_group)));
            }
        }

        Ok(Action::Continue)
    }

    fn finish_par(
        &mut self,
        s: &mut ir::Par,
        comp: &mut ir::Component,
        ctx: &LibrarySignatures,
    ) -> VisResult {
        // Early return if this group is not compilable.
        if let Some(max_time) = accumulate_static_time(&s.stmts, cmp::max) {
<<<<<<< HEAD
            let mut builder = ir::Builder::new(comp, ctx).generated();
=======
            let mut builder = ir::Builder::new(comp, ctx);
>>>>>>> f6d55354

            let par_group = builder.add_group("static_par");
            par_group.borrow_mut().attributes.insert("static", max_time);

            let fsm_size = get_bit_width_from(max_time + 1);

            structure!(builder;
                let fsm = prim std_reg(fsm_size);
                let signal_const = constant(1, 1);
                let incr = prim std_add(fsm_size);
                let one = constant(1, fsm_size);
                let last = constant(max_time, fsm_size);
            );
            let done_guard = guard!(fsm["out"]).eq(guard!(last["out"]));
            let not_done_guard = !done_guard.clone();

            let mut assigns = build_assignments!(builder;
                incr["left"] = ? one["out"];
                incr["right"] = ? fsm["out"];
                fsm["in"] = not_done_guard ? incr["out"];
                fsm["write_en"] = not_done_guard ? signal_const["out"];
                par_group["done"] = done_guard ? signal_const["out"];
            );
            par_group.borrow_mut().assignments.append(&mut assigns);
            for con in s.stmts.iter() {
                if let ir::Control::Enable(data) = con {
                    let group = &data.group;
                    let static_time: u64 =
                        *group.borrow().attributes.get("static").unwrap();

                    // group[go] = fsm.out <= static_time ? 1;
                    structure!(builder;
                        let state_const = constant(static_time, fsm_size);
                    );
                    let go_guard =
                        guard!(fsm["out"]).lt(guard!(state_const["out"]));

                    let mut assigns = build_assignments!(builder;
                      group["go"] = go_guard ? signal_const["out"];
                    );
                    par_group.borrow_mut().assignments.append(&mut assigns);
                }
            }

            // CLEANUP: Reset the FSM to initial state.
            structure!(builder;
                let reset_val = constant(0, fsm_size);
            );
            let mut cleanup_assigns = build_assignments!(builder;
                fsm["in"] = done_guard ? reset_val["out"];
                fsm["write_en"] = done_guard ? signal_const["out"];
            );
            comp.continuous_assignments.append(&mut cleanup_assigns);

            Ok(Action::Change(ir::Control::enable(par_group)))
        } else {
            Ok(Action::Continue)
        }
    }

    fn finish_seq(
        &mut self,
        s: &mut ir::Seq,
        comp: &mut ir::Component,
        ctx: &LibrarySignatures,
    ) -> VisResult {
        // If this sequence only contains groups with the "static" attribute,
        // compile it using a statically timed FSM.
        let total_time = accumulate_static_time(&s.stmts, |acc, x| acc + x);

        // Early return if this group is not compilable.
        if total_time.is_none() {
            return Ok(Action::Continue);
        }

<<<<<<< HEAD
        let mut builder = ir::Builder::new(comp, ctx).generated();
=======
        let mut builder = ir::Builder::new(comp, ctx);
>>>>>>> f6d55354
        let fsm_size = get_bit_width_from(1 + total_time.unwrap());

        // Create new group for compiling this seq.
        let seq_group = builder.add_group("static_seq");

        // Add FSM register
        structure!(builder;
            let fsm = prim std_reg(fsm_size);
            let signal_const = constant(1, 1);
        );

        let mut cur_cycle = 0;
        for con in s.stmts.iter() {
            if let ir::Control::Enable(data) = con {
                let group = &data.group;

                // Static time of the group.
                let static_time: u64 =
                    *group.borrow().attributes.get("static").unwrap();

                structure!(builder;
                    let start_st = constant(cur_cycle, fsm_size);
                    let end_st = constant(cur_cycle + static_time, fsm_size);
                );

                // group[go] = fsm.out >= start_st & fsm.out < end_st ? 1;
                // NOTE(rachit): Do not generate fsm.out >= 0. Because fsm
                // contains unsigned values, it will always be true and
                // Verilator will generate %Warning-UNSIGNED.
                let go_guard = if static_time == 1 {
                    guard!(fsm["out"]).eq(guard!(start_st["out"]))
                } else if cur_cycle == 0 {
                    guard!(fsm["out"]).lt(guard!(end_st["out"]))
                } else {
                    guard!(fsm["out"]).ge(guard!(start_st["out"]))
                        & guard!(fsm["out"]).lt(guard!(end_st["out"]))
                };

                let mut assigns = build_assignments!(builder;
                    group["go"] = go_guard ? signal_const["out"];
                );
                seq_group.borrow_mut().assignments.append(&mut assigns);

                cur_cycle += static_time;
            }
        }

        // Add self incrementing logic for the FSM.
        structure!(builder;
            let incr = prim std_add(fsm_size);
            let one = constant(1, fsm_size);
            let last = constant(cur_cycle, fsm_size);
            let reset_val = constant(0, fsm_size);
        );
        let done_guard = guard!(fsm["out"]).eq(guard!(last["out"]));
        let not_done_guard = !done_guard.clone();

        let mut incr_assigns = build_assignments!(builder;
            incr["left"] = ? one["out"];
            incr["right"] = ? fsm["out"];
            fsm["in"] = not_done_guard ? incr["out"];
            fsm["write_en"] = not_done_guard ? signal_const["out"];
            seq_group["done"] = done_guard ? signal_const["out"];
        );
        seq_group.borrow_mut().assignments.append(&mut incr_assigns);

        // CLEANUP: Reset the fsm to initial state once it's done.
        let mut cleanup_assigns = build_assignments!(builder;
            fsm["in"] = done_guard ? reset_val["out"];
            fsm["write_en"] = done_guard ? signal_const["out"];
        );
        comp.continuous_assignments.append(&mut cleanup_assigns);

        // Add static attribute to this group.
        seq_group
            .borrow_mut()
            .attributes
            .insert("static", cur_cycle);

        // Replace the control with the seq group.
        Ok(Action::Change(ir::Control::enable(seq_group)))
    }
}<|MERGE_RESOLUTION|>--- conflicted
+++ resolved
@@ -55,11 +55,7 @@
             let cond = &while_s.cond;
             let port = &while_s.port;
             let body = &data.group;
-<<<<<<< HEAD
-            let mut builder = ir::Builder::new(comp, ctx).generated();
-=======
             let mut builder = ir::Builder::new(comp, ctx);
->>>>>>> f6d55354
 
             // FSM Encoding:
             //   0:   init state. we haven't started loop iterations
@@ -189,11 +185,7 @@
                 tru.borrow().attributes.get("static"),
                 fal.borrow().attributes.get("static"),
             ) {
-<<<<<<< HEAD
-                let mut builder = ir::Builder::new(comp, ctx).generated();
-=======
                 let mut builder = ir::Builder::new(comp, ctx);
->>>>>>> f6d55354
                 let if_group = builder.add_group("static_if");
                 if_group
                     .borrow_mut()
@@ -306,11 +298,7 @@
     ) -> VisResult {
         // Early return if this group is not compilable.
         if let Some(max_time) = accumulate_static_time(&s.stmts, cmp::max) {
-<<<<<<< HEAD
-            let mut builder = ir::Builder::new(comp, ctx).generated();
-=======
             let mut builder = ir::Builder::new(comp, ctx);
->>>>>>> f6d55354
 
             let par_group = builder.add_group("static_par");
             par_group.borrow_mut().attributes.insert("static", max_time);
@@ -386,11 +374,7 @@
             return Ok(Action::Continue);
         }
 
-<<<<<<< HEAD
-        let mut builder = ir::Builder::new(comp, ctx).generated();
-=======
         let mut builder = ir::Builder::new(comp, ctx);
->>>>>>> f6d55354
         let fsm_size = get_bit_width_from(1 + total_time.unwrap());
 
         // Create new group for compiling this seq.
