--- conflicted
+++ resolved
@@ -38,21 +38,10 @@
             GuardExpr::Not(Box::new(tree_walk(*inner, &map)))
         }
         GuardExpr::And(bs) => GuardExpr::and_vec(
-<<<<<<< HEAD
-            bs.into_iter()
-                .map(|b| tree_walk(*b, &map, edges_inlined))
-                .collect(),
-        ),
-        GuardExpr::Or(bs) => GuardExpr::or_vec(
-            bs.into_iter()
-                .map(|b| tree_walk(*b, &map, edges_inlined))
-                .collect(),
-=======
             bs.into_iter().map(|b| tree_walk(b, &map)).collect(),
         ),
         GuardExpr::Or(bs) => GuardExpr::or_vec(
             bs.into_iter().map(|b| tree_walk(b, &map)).collect(),
->>>>>>> f5847326
         ),
         GuardExpr::Eq(left, right) => GuardExpr::Eq(
             Box::new(tree_walk(*left, &map)),
