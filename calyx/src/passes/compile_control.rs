--- conflicted
+++ resolved
@@ -73,11 +73,7 @@
         comp: &mut ir::Component,
         ctx: &LibrarySignatures,
     ) -> VisResult {
-<<<<<<< HEAD
-        let mut builder = ir::Builder::new(comp, ctx).generated();
-=======
         let mut builder = ir::Builder::new(comp, ctx);
->>>>>>> f6d55354
 
         // create a new group for if related structure
         let if_group = builder.add_group("if");
@@ -176,11 +172,7 @@
         comp: &mut ir::Component,
         ctx: &LibrarySignatures,
     ) -> VisResult {
-<<<<<<< HEAD
-        let mut builder = ir::Builder::new(comp, ctx).generated();
-=======
         let mut builder = ir::Builder::new(comp, ctx);
->>>>>>> f6d55354
 
         // create group
         let while_group = builder.add_group("while");
@@ -271,11 +263,7 @@
         comp: &mut ir::Component,
         ctx: &LibrarySignatures,
     ) -> VisResult {
-<<<<<<< HEAD
-        let mut builder = ir::Builder::new(comp, ctx).generated();
-=======
         let mut builder = ir::Builder::new(comp, ctx);
->>>>>>> f6d55354
 
         // Create a new group for the seq related structure.
         let seq_group = builder.add_group("seq");
@@ -358,11 +346,7 @@
         comp: &mut ir::Component,
         ctx: &LibrarySignatures,
     ) -> VisResult {
-<<<<<<< HEAD
-        let mut builder = ir::Builder::new(comp, ctx).generated();
-=======
         let mut builder = ir::Builder::new(comp, ctx);
->>>>>>> f6d55354
 
         // Name of the parent group.
         let par_group = builder.add_group("par");
