--- conflicted
+++ resolved
@@ -97,6 +97,8 @@
         }
     }
 
+    /// Runs an individual component with input from a JSON file.
+    /// Used for testing.
     pub fn run<W: Write>(
         &self,
         file: &mut W,
@@ -121,9 +123,12 @@
         let st = State::from_component(&comp, &self.context)?;
 
         let (outputs, st_1) = self.eval(&st, &comp_name, inputs.inputs())?;
-        let json_out = serde_json::to_string(&Outputs::from(&outputs));
-        write!(file, "{:?}", inputs)?;
-        Ok(write!(file, "{:?}", json_out)?)
+        if let Ok(json_out) = serde_json::to_string(&Outputs::from(&outputs)) {
+            Ok(write!(file, "{}", json_out)?)
+        } else {
+            // TODO fix this error message to be accurate
+            Err(Error::InvalidInputJSON)
+        }
     }
 
     /// Evaluates a component
@@ -173,38 +178,42 @@
         let params = comp.params;
         let mut outputs: HashMap<ast::Id, Option<i64>> = HashMap::new();
 
-        match comp.name.as_ref() {
-            "std_const" => {
+        if comp.name.to_string() == "std_const" {
             if let Some(Some(value)) = inputs.get(&ast::Id::from("valid")) {
-                    if *value == 0 {
-                        outputs.insert(ast::Id::from("out"),None); 
-                        outputs.insert(ast::Id::from("out_read_out"),None); 
-                        outputs.insert(ast::Id::from("ready"),None); 
+                if *value == 1 {
+                    let p_width = params.get(0);
+                    let p_value = params.get(1);
+                    let mut out_value = None;
+                    if let (Some(value), Some(width)) = (p_value, p_width) {
+                        let v = *value as i64;
+                        let w = *width as u32;
+                        let base: i64 = 2;
+
+                        // Check that value is within bit width
+                        if v > base.pow(w - 1) - 1 || v < -base.pow(w - 1) {
+                            return Err(Error::InvalidConstant(
+                                comp.name.to_string(),
+                                v,
+                                *width,
+                            ));
+                        }
+                        out_value = Some(v)
                     }
-                    return Ok((outputs, st.clone()))
+
+                    outputs.insert(ast::Id::from("out"), out_value);
+                    outputs.insert(ast::Id::from("ready"), Some(1));
+                    return Ok((outputs, st.clone()));
                 }
-                let p_width = params.get(0);
-                let p_value = params.get(1);
-<<<<<<< HEAD
-
-                // outputs.insert(ast::Id::from("out"), Some(p_value));
-=======
-                let mut out_value = None;
-                if let (Some(value), Some(width)) = (p_value, p_width) {
-                    let v = *value as i64;
-                    let w = *width as i64;
-                    if v > 2^w -1 || v < -2^w  {
-                        return Err(Error::InvalidConstant(comp.name.to_string(), v, *width))
-                    }
-                    out_value = Some(v)
-                }  
-                outputs.insert(ast::Id::from("out"), out_value );
-                outputs.insert(ast::Id::from("ready"), Some(1));
->>>>>>> 152b40af
-            }
-            _ => unimplemented!("Error handling"),
-        }
-        Ok((outputs, st.clone()))
+            }
+
+            // Valid not high- Default to outputting all None values
+            outputs.insert(ast::Id::from("out"), None);
+            outputs.insert(ast::Id::from("out_read_out"), None);
+            outputs.insert(ast::Id::from("ready"), None);
+            Ok((outputs, st.clone()))
+        } else {
+            Err(Error::UnimplementedPrimitive(comp.name))
+        }
     }
 
     /// Simulates the control of a component
