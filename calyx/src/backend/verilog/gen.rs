--- conflicted
+++ resolved
@@ -1,15 +1,14 @@
 use crate::backend::traits::{Backend, Emitable};
 use crate::errors;
-<<<<<<< HEAD
 use crate::lang::pretty_print::display;
-use crate::lang::{ast, ast::Control, component, context};
+use crate::lang::{
+    ast, ast::Control, colors, colors::ColorHelper, component, context,
+    pretty_print::PrettyHelper, structure, structure::EdgeData,
+    structure::NodeData,
+};
 use bumpalo::Bump;
-=======
-use crate::lang::pretty_print::{display, PrettyHelper};
-use crate::lang::{ast, colors::ColorHelper, component, context, structure};
 use petgraph::graph::NodeIndex;
 use pretty::termcolor::ColorSpec;
->>>>>>> 7fc7375e
 use pretty::RcDoc as D;
 use std::io::Write;
 
@@ -36,14 +35,6 @@
         let prog: ast::NamespaceDef = ctx.clone().into();
         for comp in &prog.components {
             match &comp.control {
-                // Control::Seq { data } => {
-                //     for con in &data.stmts {
-                //         match con {
-                //             Control::Enable { .. } => (),
-                //             _ => return Err(errors::Error::MalformedControl),
-                //         }
-                //     }
-                // }
                 Control::Enable { .. } | Control::Empty { .. } => (),
                 _ => return Err(errors::Error::MalformedControl),
             }
@@ -74,21 +65,21 @@
         arena.reset();
         Ok(())
     }
-<<<<<<< HEAD
-=======
 }
 
 impl Emitable for ast::ComponentDef {
-    fn doc<'a>(&'a self, comp: &'a component::Component) -> D<'a, ColorSpec> {
-        D::text("// Component Signature")
-            .append(D::line())
-            .append(D::text("module").define_color())
+    fn doc<'a>(
+        &self,
+        arena: &'a Bump,
+        comp: &component::Component,
+    ) -> D<'a, ColorSpec> {
+        let structure = D::nil()
             .append(D::space())
-            .append(self.name.as_ref())
+            .append(self.name.to_string())
             .append(D::line())
             .append(
                 D::line()
-                    .append(self.signature.doc(&comp))
+                    .append(self.signature.doc(&arena, &comp))
                     .nest(4)
                     .append(D::line())
                     .parens(),
@@ -96,77 +87,134 @@
             .append(";")
             .append(D::line())
             .append(D::line())
-            .append("// Wire declarations")
+            .append(colors::comment(D::text("// Structure wire declarations")))
             .append(D::line())
             .append(wire_declarations(&comp))
             .append(D::line())
             .append(D::line())
-            .append("// Subcomponent Instances")
-            .append(D::line())
-            .append(subcomponent_instances(&comp))
+            // .append(colors::comment(D::text("// Valid wire declarations")))
+            // .append(D::line())
+            // .append(valid_declarations(&arena, &comp))
+            // .append(D::line())
+            // .append(D::line())
+            .append(colors::comment(D::text("// Subcomponent Instances")))
+            .append(D::line())
+            .append(subcomponent_instances(&comp));
+        // let control = self.control.doc(&arena, &comp);
+        let inner = structure;
+        // .append(D::line())
+        // .append(D::line())
+        // .append(control);
+
+        colors::comment(D::text("// Component Signature"))
+            .append(D::line())
+            .append(D::text("module").define_color())
+            .append(inner.nest(2))
             .append(D::line())
             .append(D::text("endmodule").define_color())
             .append(D::space())
-            .append(format!("// end {}", self.name.as_ref()))
+            .append(colors::comment(D::text(format!(
+                "// end {}",
+                self.name.to_string()
+            ))))
     }
 }
 
 impl Emitable for ast::Signature {
-    fn doc<'a>(&'a self, comp: &'a component::Component) -> D<'a, ColorSpec> {
+    fn doc<'a>(
+        &self,
+        arena: &'a Bump,
+        comp: &component::Component,
+    ) -> D<'a, ColorSpec> {
         let inputs = self.inputs.iter().map(|pd| {
             D::text("input")
                 .port_color()
                 .append(D::space())
-                .append(pd.doc(&comp))
+                .append(pd.doc(&arena, &comp))
         });
         let outputs = self.outputs.iter().map(|pd| {
             D::text("output")
                 .port_color()
                 .append(D::space())
-                .append(pd.doc(&comp))
+                .append(pd.doc(&arena, &comp))
         });
         D::intersperse(inputs.chain(outputs), D::text(",").append(D::line()))
     }
 }
 
 impl Emitable for ast::Portdef {
-    fn doc(&self, _ctx: &component::Component) -> D<ColorSpec> {
+    fn doc<'a>(
+        &self,
+        _arena: &'a Bump,
+        _ctx: &component::Component,
+    ) -> D<'a, ColorSpec> {
         // XXX(sam) why would we not use wires?
-        D::text("wire")
+        D::text("logic")
             .keyword_color()
             .append(D::space())
             .append(bit_width(self.width))
             .append(D::space())
-            .append(self.name.as_ref())
+            .append(self.name.to_string())
     }
 }
 
 //==========================================
 //        Wire Declaration Functions
 //==========================================
-fn wire_declarations(comp: &component::Component) -> D<ColorSpec> {
-    // declare a wire for each instance, not input or output because they already have wires defined
-    // in the module signature. We only make a wire once for each instance output. This is because
+fn wire_declarations<'a>(comp: &component::Component) -> D<'a, ColorSpec> {
+    // declare a wire for each instance, not input or output
+    // because they already have wires defined
+    // in the module signature. We only make a wire
+    // once for each instance output. This is because
     // Verilog wires do not correspond exactly with Futil wires.
     let structure: &structure::StructureGraph = &comp.structure;
-    let wires =
-        structure
-            .instances()
-            .filter_map(|(idx, data)| match data {
-                structure::NodeData::Instance {
-                    name, signature, ..
-                } => Some(signature.outputs.into_iter().filter_map(
-                    move |portdef| wire_string(portdef, structure, idx, &name),
-                )),
-                _ => None,
-            })
-            .flatten();
+    let wires = structure
+        .instances()
+        .filter_map(|(idx, data)| match data {
+            structure::NodeData::Instance {
+                name, signature, ..
+            } => Some(
+                signature
+                    .outputs
+                    .into_iter()
+                    .filter_map(move |portdef| {
+                        wire_string(portdef, structure, idx, &name)
+                    })
+                    .collect::<Vec<_>>(),
+            ),
+            NodeData::Input(portdef) => Some(
+                structure
+                    .connected_to(idx, portdef.name.to_string())
+                    .filter_map(|(node, edge)| match node {
+                        NodeData::Output(_) => Some(alias(edge.clone())),
+                        _ => None,
+                    })
+                    .collect::<Vec<_>>(),
+            ),
+            _ => None,
+        })
+        .flatten();
     D::intersperse(wires, D::line())
 }
+
+// fn valid_declarations<'a>(
+//     arena: &'a Bump,
+//     comp: &component::Component,
+// ) -> D<'a, ColorSpec> {
+//     let all = get_all_used(&arena, &comp.control);
+//     let docs = all.iter().map(|id| {
+//         let name = format!("{}$valid", id.as_ref());
+//         colors::keyword(D::text("logic"))
+//             .append(D::space())
+//             .append(colors::ident(D::text(name)))
+//             .append(";")
+//     });
+//     D::intersperse(docs, D::line())
+// }
 
 fn wire_string<'a>(
     portdef: ast::Portdef,
-    structure: &'a structure::StructureGraph,
+    structure: &structure::StructureGraph,
     idx: NodeIndex,
     name: &ast::Id,
 ) -> Option<D<'a, ColorSpec>> {
@@ -176,12 +224,13 @@
         .map(|(node, edge)| {
             D::text(node.get_name().to_string())
                 .append(" @ ")
-                .append(&edge.dest)
+                .append(edge.dest.to_string())
         })
         .collect();
     if !dests.is_empty() {
-        let dest_comment =
-            D::text("// ").append(D::intersperse(dests, D::text(", ")));
+        let dest_comment = colors::comment(
+            D::text("// ").append(D::intersperse(dests, D::text(", "))),
+        );
         let wire_name =
             format!("{}${}", &name.to_string(), &portdef.name.to_string());
         Some(
@@ -197,6 +246,16 @@
     } else {
         None
     }
+}
+
+fn alias<'a>(edge: EdgeData) -> D<'a, ColorSpec> {
+    D::text("assign")
+        .keyword_color()
+        .append(D::space())
+        .append(edge.dest)
+        .append(" = ")
+        .append(edge.src)
+        .append(";")
 }
 
 pub fn bit_width<'a>(width: u64) -> D<'a, ColorSpec> {
@@ -214,7 +273,6 @@
 //        Subcomponent Instance Functions
 //==========================================
 fn subcomponent_instances<'a>(comp: &component::Component) -> D<'a, ColorSpec> {
-    use crate::lang::structure::NodeData;
     let subs = comp.structure.instances().filter_map(|(idx, data)| {
         if let NodeData::Instance {
             name,
@@ -285,14 +343,19 @@
             comp.structure
                 .connected_from(idx, portdef.name.to_string())
                 .map(move |(src, edge)| {
-                    let wire_name = format!(
-                        "{}${}",
-                        &src.get_name().to_string(),
-                        &edge.src
-                    );
+                    let wire_name = match src {
+                        NodeData::Input(pd) | NodeData::Output(pd) => {
+                            pd.name.to_string()
+                        }
+                        NodeData::Instance { name, .. } => {
+                            format!("{}${}", name.to_string(), &edge.src)
+                        }
+                    };
                     D::text(".")
-                        .append(D::text(portdef.name.to_string()).port_color())
-                        .append(D::text(wire_name).port_color().parens())
+                        .append(
+                            (D::text(portdef.name.to_string())).port_color(),
+                        )
+                        .append(D::text(wire_name).ident_color().parens())
                 })
         })
         .flatten();
@@ -314,7 +377,13 @@
             None
         }
     });
+    // let valid_wire = format!("{}$valid", name.as_ref());
+    // let valid = D::text(".")
+    //     .append(colors::port(D::text("valid")))
+    //     .append(parens(colors::ident(D::text(valid_wire))));
 
     D::intersperse(incoming.chain(outgoing), D::text(",").append(D::line()))
->>>>>>> 7fc7375e
+    // .append(",")
+    // .append(D::line())
+    // .append(valid)
 }