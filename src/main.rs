--- conflicted
+++ resolved
@@ -1,17 +1,14 @@
 use calyx::{
-<<<<<<< HEAD
-    cmdline::Opts, errors, lang::context, passes, passes::visitor::Visitor,
-    utils::NameGenerator,
-=======
     cmdline::Opts,
     errors,
     lang::context::Context,
     passes,
     passes::visitor::{Named, Visitor},
->>>>>>> e117d5b0
+    utils::NameGenerator,
 };
 use passes::{
     automatic_par::AutomaticPar, collapse_seq::CollapseSeq,
+    connect_clock::ConnectClock, fsm_seq::FsmSeq,
     lat_insensitive::LatencyInsenstive, redundant_par::RedundantPar,
     remove_if::RemoveIf,
 };
@@ -54,17 +51,40 @@
         }),
     );
     names.insert(
+        ConnectClock::name().to_string(),
+        Box::new(|ctx| {
+            let r = ConnectClock::do_pass_default(ctx)?;
+            Ok(Box::new(r))
+        }),
+    );
+    // names.insert(
+    //     FsmSeq::name().to_string(),
+    //     Box::new(move |ctx| {
+    //         let r = FsmSeq::new(&mut name_gen);
+    //         r.do_pass(ctx)?;
+    //         Ok(Box::new(r))
+    //     }),
+    // );
+    names.insert(
         "all".to_string(),
-        Box::new(|ctx| {
+        Box::new(move |ctx| {
             LatencyInsenstive::do_pass_default(ctx)?;
             RedundantPar::do_pass_default(ctx)?;
             RemoveIf::do_pass_default(ctx)?;
             CollapseSeq::do_pass_default(ctx)?;
-            let r = AutomaticPar::do_pass_default(ctx)?;
+            AutomaticPar::do_pass_default(ctx)?;
+            // fsm generation
+            LatencyInsenstive::do_pass_default(&ctx)?;
+            let mut name_gen = NameGenerator::default();
+            FsmSeq::new(&mut name_gen).do_pass(&ctx)?;
+
+            // interfacing generation
+            let r = ConnectClock::do_pass_default(&ctx)?;
             Ok(Box::new(r))
         }),
     );
-    //list all the avaliable pass options when flag -listpasses is enabled
+
+    // list all the avaliable pass options when flag -listpasses is enabled
     if opts.list_passes {
         for key in names.keys() {
             println!("- {}", key);
@@ -72,33 +92,13 @@
         return Ok(());
     }
 
-<<<<<<< HEAD
-    let mut names: NameGenerator = NameGenerator::default();
-
-    let context = context::Context::from_opts(&opts)?;
-
-    // optimizations
-    passes::redundant_par::RedundantPar::do_pass_default(&context)?;
-    passes::remove_if::RemoveIf::do_pass_default(&context)?;
-    passes::collapse_seq::CollapseSeq::do_pass_default(&context)?;
-    passes::automatic_par::AutomaticPar::do_pass_default(&context)?;
-
-    // fsm generation
-    passes::lat_insensitive::LatencyInsenstive::do_pass_default(&context)?;
-    passes::fsm_seq::FsmSeq::new(&mut names).do_pass(&context)?;
-
-    // interfacing generation
-    passes::connect_clock::ConnectClock::do_pass_default(&context)?;
-
-=======
     let context = Context::from_opts(&opts)?;
-    //run all passes specified by the command line
+    // run all passes specified by the command line
     for name in opts.pass {
         if let Some(pass) = names.get(&name) {
             pass(&context)?;
         }
     }
->>>>>>> e117d5b0
     opts.backend.run(&context, std::io::stdout())?;
     Ok(())
 }