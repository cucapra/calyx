--- conflicted
+++ resolved
@@ -388,19 +388,11 @@
             more_control.append(
                 ast.Invoke(
                     id=ast.CompVar(f"pe_{r}_{c}"),
-<<<<<<< HEAD
-                    args=[
-                        ast.CompPort(ast.CompVar(f"top_{r}_{c}"), "out"),
-                        ast.CompPort(ast.CompVar(f"left_{r}_{c}"), "out"),
-                    ],
-                    params=[ast.CompVar("top"), ast.CompVar("left")],
-=======
                     in_connects=[
                         ("top", ast.CompPort(ast.CompVar(f"top_{r}_{c}"), "out")),
                         ("left", ast.CompPort(ast.CompVar(f"left_{r}_{c}"), "out")),
                     ],
                     out_connects=[],
->>>>>>> 5dea9053
                 )
             )
 
@@ -415,11 +407,7 @@
             )
 
     control.append(ast.SeqComp(mover_groups))
-<<<<<<< HEAD
-    return ast.ControlEntry(ast.ControlEntryType.Seq, stmts=control)
-=======
     return ast.SeqComp(stmts=control)
->>>>>>> 5dea9053
 
 
 def create_systolic_array(top_length, top_depth, left_length, left_depth):
@@ -431,13 +419,8 @@
     """
 
     assert top_depth == left_depth, (
-<<<<<<< HEAD
-        f"Cannot multiply matrices: {top_length}x{top_depth} and "
-        + "{left_depth}x{left_length}"
-=======
         f"Cannot multiply matrices: "
         f"{top_length}x{top_depth} and {left_depth}x{left_length}"
->>>>>>> 5dea9053
     )
 
     cells = []
@@ -524,13 +507,8 @@
             left_depth = spec["left_depth"]
     else:
         parser.error(
-<<<<<<< HEAD
-            "Need to pass either `-f FILE` or all of "
-            + "`-tl TOP_LENGTH -td TOP_DEPTH -ll LEFT_LENGTH -ld LEFT_DEPTH`"
-=======
             "Need to pass either `-f FILE` or all of `"
             "-tl TOP_LENGTH -td TOP_DEPTH -ll LEFT_LENGTH -ld LEFT_DEPTH`"
->>>>>>> 5dea9053
         )
 
     program = create_systolic_array(
