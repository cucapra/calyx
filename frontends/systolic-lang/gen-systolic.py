--- conflicted
+++ resolved
@@ -386,11 +386,11 @@
         # ast.Invoke the PEs and move the data to the next layer.
         for (r, c) in elements:
             more_control.append(
-                Invoke(
-                    id=CompVar(f'pe_{r}_{c}'),
+                ast.Invoke(
+                    id=ast.CompVar(f'pe_{r}_{c}'),
                     in_connects=[
-                        ('top', CompPort(CompVar(f'top_{r}_{c}'), 'out')),
-                        ('left', CompPort(CompVar(f'left_{r}_{c}'), 'out'))
+                        ('top', ast.CompPort(ast.CompVar(f'top_{r}_{c}'), 'out')),
+                        ('left', ast.CompPort(ast.CompVar(f'left_{r}_{c}'), 'out'))
                     ],
                     out_connects=[]
                 )
@@ -418,16 +418,9 @@
     left_depth: Number of elements processed by each PE in a col.
     """
 
-<<<<<<< HEAD
     assert top_depth == left_depth, \
         f'Cannot multiply matrices: ' \
         f'{top_length}x{top_depth} and {left_depth}x{left_length}'
-=======
-    assert top_depth == left_depth, (
-        f"Cannot multiply matrices: {top_length}x{top_depth} and "
-        + "{left_depth}x{left_length}"
-    )
->>>>>>> d74eba2a
 
     cells = []
     wires = []
@@ -449,17 +442,10 @@
     cells.append(
         ast.Cell(
             OUT_MEM,
-<<<<<<< HEAD
-            Stdlib().mem_d2(
-                BITWIDTH, left_length, top_length, out_ridx_size, out_cidx_size
-            ),
-            is_external=True
-=======
             ast.Stdlib().mem_d2(
                 BITWIDTH, left_length, top_length, out_ridx_size, out_cidx_size
             ),
-            is_external=True,
->>>>>>> d74eba2a
+            is_external=True
         )
     )
 
@@ -520,14 +506,9 @@
             left_depth = spec["left_depth"]
     else:
         parser.error(
-<<<<<<< HEAD
             "Need to pass either `-f FILE` or all of `"
             "-tl TOP_LENGTH -td TOP_DEPTH "
             "-ll LEFT_LENGTH -ld LEFT_DEPTH`"
-=======
-            "Need to pass either `-f FILE` or all of "
-            + "`-tl TOP_LENGTH -td TOP_DEPTH -ll LEFT_LENGTH -ld LEFT_DEPTH`"
->>>>>>> d74eba2a
         )
 
     program = create_systolic_array(
