--- conflicted
+++ resolved
@@ -386,7 +386,6 @@
         # ast.Invoke the PEs and move the data to the next layer.
         for (r, c) in elements:
             more_control.append(
-<<<<<<< HEAD
                 Invoke(
                     id=CompVar(f'pe_{r}_{c}'),
                     in_connects=[
@@ -394,15 +393,6 @@
                         ('left', CompPort(CompVar(f'left_{r}_{c}'), 'out'))
                     ],
                     out_connects = []
-=======
-                ast.Invoke(
-                    id=ast.CompVar(f"pe_{r}_{c}"),
-                    args=[
-                        ast.CompPort(ast.CompVar(f"top_{r}_{c}"), "out"),
-                        ast.CompPort(ast.CompVar(f"left_{r}_{c}"), "out"),
-                    ],
-                    params=[ast.CompVar("top"), ast.CompVar("left")],
->>>>>>> 0b6b176b
                 )
             )
 
