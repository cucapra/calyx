import "primitives/core.futil";
<<<<<<< HEAD
component main(@go(1) go: 1, @clk(1) clk: 1, @reset(1) reset: 1) -> (@done(1) done: 1) {
=======
component main(go: 1, clk: 1) -> (done: 1) {
>>>>>>> 726dc482
  cells {
    r = std_reg(1);
  }
  wires {
    group do_incr {
      r.in = 1'd1;
      r.write_en = 1'd1;
      do_incr[done] = r.done;
    }
    group _empty<"static"=0> {
      _empty[done] = 1'd1;
    }
  }

  control {
    if r.out with do_incr {
      do_incr;
    } else {
      _empty;
    }
  }
}<|MERGE_RESOLUTION|>--- conflicted
+++ resolved
@@ -1,9 +1,5 @@
 import "primitives/core.futil";
-<<<<<<< HEAD
-component main(@go(1) go: 1, @clk(1) clk: 1, @reset(1) reset: 1) -> (@done(1) done: 1) {
-=======
 component main(go: 1, clk: 1) -> (done: 1) {
->>>>>>> 726dc482
   cells {
     r = std_reg(1);
   }
