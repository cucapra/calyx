import "primitives/std.lib";
component main() -> () {
  cells {
    @external(1) slhs = std_mem_d1(4, 1, 1);
    @external(1) srhs = std_mem_d1(4, 1, 1);
    @external(1) signed_add = std_mem_d1(4, 1, 1);
    @external(1) signed_sub = std_mem_d1(4, 1, 1);
    @external(1) signed_mul = std_mem_d1(4, 1, 1);

    @external(1) lhs = std_mem_d1(32, 1, 1);
    @external(1) rhs = std_mem_d1(32, 1, 1);
    @external(1) unsigned_add = std_mem_d1(32, 1, 1);
    @external(1) unsigned_sub = std_mem_d1(32, 1, 1);
    @external(1) unsigned_mul = std_mem_d1(32, 1, 1);

<<<<<<< HEAD
    sadd = fixed_p_std_sadd(4,2,2);
    ssub = fixed_p_std_ssub(4,2,2);
    smul = std_fp_smult_pipe(4,2,2);
    add = fixed_p_std_add(32,1,31);
    sub = fixed_p_std_sub(32,1,31);
    mul = std_fp_mult_pipe(32,1,31);
=======
    sadd = std_fp_sadd(4,2,2);
    ssub = std_fp_ssub(4,2,2);
    add = std_fp_add(32,1,31);
    sub = std_fp_sub(32,1,31);
>>>>>>> 8769e510
  }
  wires {
    group do_signed_add<"static"=1> {
      signed_add.write_en = 1'd1;
      signed_add.addr0 = 1'd0;
      slhs.addr0 = 1'd0;
      srhs.addr0 = 1'd0;
      sadd.left = slhs.read_data;
      sadd.right = srhs.read_data;
      signed_add.write_data = sadd.out;
      do_signed_add[done] = signed_add.done ? 1'd1;
    }
    group do_signed_sub<"static"=1> {
      signed_sub.write_en = 1'd1;
      signed_sub.addr0 = 1'd0;
      slhs.addr0 = 1'd0;
      srhs.addr0 = 1'd0;
      ssub.left = slhs.read_data;
      ssub.right = srhs.read_data;
      signed_sub.write_data = ssub.out;
      do_signed_sub[done] = signed_sub.done ? 1'd1;
    }
    group do_unsigned_add<"static"=1> {
      unsigned_add.write_en = 1'd1;
      unsigned_add.addr0 = 1'd0;
      lhs.addr0 = 1'd0;
      rhs.addr0 = 1'd0;
      add.left = lhs.read_data;
      add.right = rhs.read_data;
      unsigned_add.write_data = add.out;
      do_unsigned_add[done] = unsigned_add.done ? 1'd1;
    }
    group do_unsigned_sub<"static"=1> {
      unsigned_sub.write_en = 1'd1;
      unsigned_sub.addr0 = 1'd0;
      lhs.addr0 = 1'd0;
      rhs.addr0 = 1'd0;
      sub.left = lhs.read_data;
      sub.right = rhs.read_data;
      unsigned_sub.write_data = sub.out;
      do_unsigned_sub[done] = unsigned_sub.done ? 1'd1;
    }
    group do_unsigned_mul {
      unsigned_mul.addr0 = 1'd0;
      lhs.addr0 = 1'd0;
      rhs.addr0 = 1'd0;
      mul.left = lhs.read_data;
      mul.right = rhs.read_data;
      unsigned_mul.write_data = mul.out;
      mul.go = !mul.done ? 1'd1;
      unsigned_mul.write_en = mul.done;
      do_unsigned_mul[done] = unsigned_mul.done ? 1'd1;
    }
    group do_signed_mul {
      signed_mul.addr0 = 1'd0;
      slhs.addr0 = 1'd0;
      srhs.addr0 = 1'd0;
      smul.left = slhs.read_data;
      smul.right = srhs.read_data;
      signed_mul.write_data = smul.out;
      smul.go = !smul.done ? 1'd1;
      signed_mul.write_en = smul.done;
      do_signed_mul[done] = signed_mul.done ? 1'd1;
    }
  }
  control {
    seq {
      do_signed_add;
      do_signed_sub;
      do_unsigned_add;
      do_unsigned_sub;
      do_unsigned_mul;
      do_signed_mul;
    }
  }
}<|MERGE_RESOLUTION|>--- conflicted
+++ resolved
@@ -13,19 +13,12 @@
     @external(1) unsigned_sub = std_mem_d1(32, 1, 1);
     @external(1) unsigned_mul = std_mem_d1(32, 1, 1);
 
-<<<<<<< HEAD
-    sadd = fixed_p_std_sadd(4,2,2);
-    ssub = fixed_p_std_ssub(4,2,2);
-    smul = std_fp_smult_pipe(4,2,2);
-    add = fixed_p_std_add(32,1,31);
-    sub = fixed_p_std_sub(32,1,31);
-    mul = std_fp_mult_pipe(32,1,31);
-=======
     sadd = std_fp_sadd(4,2,2);
     ssub = std_fp_ssub(4,2,2);
+    smul = std_fp_smult_pipe(4,2,2);
     add = std_fp_add(32,1,31);
     sub = std_fp_sub(32,1,31);
->>>>>>> 8769e510
+    mul = std_fp_mult_pipe(32,1,31);
   }
   wires {
     group do_signed_add<"static"=1> {
